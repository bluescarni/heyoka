// Copyright 2020 Francesco Biscani (bluescarni@gmail.com), Dario Izzo (dario.izzo@gmail.com)
//
// This file is part of the heyoka library.
//
// This Source Code Form is subject to the terms of the Mozilla
// Public License v. 2.0. If a copy of the MPL was not distributed
// with this file, You can obtain one at http://mozilla.org/MPL/2.0/.

#include <algorithm>
#include <array>
#include <cassert>
#include <iterator>
#include <memory>
#include <ostream>
#include <string>
#include <unordered_map>
#include <utility>
#include <vector>

#include <llvm/IR/IRBuilder.h>
#include <llvm/IR/Value.h>

#include <heyoka/binary_operator.hpp>
#include <heyoka/expression.hpp>
#include <heyoka/llvm_state.hpp>

namespace heyoka
{

binary_operator::binary_operator(type t, expression e1, expression e2)
    : m_type(t),
      // NOTE: need to use naked new as make_unique won't work with aggregate
      // initialization.
      m_ops(::new std::array<expression, 2>{std::move(e1), std::move(e2)})
{
}

binary_operator::binary_operator(const binary_operator &other)
    : m_type(other.m_type), m_ops(std::make_unique<std::array<expression, 2>>(*other.m_ops))
{
}

binary_operator::binary_operator(binary_operator &&) noexcept = default;

binary_operator::~binary_operator() = default;

expression &binary_operator::lhs()
{
    assert(m_ops);
    return (*m_ops)[0];
}

expression &binary_operator::rhs()
{
    assert(m_ops);
    return (*m_ops)[1];
}

binary_operator::type &binary_operator::op()
{
    assert(m_type >= type::add && m_type <= type::div);
    return m_type;
}

const expression &binary_operator::lhs() const
{
    assert(m_ops);
    return (*m_ops)[0];
}

const expression &binary_operator::rhs() const
{
    assert(m_ops);
    return (*m_ops)[1];
}

const binary_operator::type &binary_operator::op() const
{
    assert(m_type >= type::add && m_type <= type::div);
    return m_type;
}

std::ostream &operator<<(std::ostream &os, const binary_operator &bo)
{
    os << '(' << bo.lhs() << ' ';

    switch (bo.op()) {
        case binary_operator::type::add:
            os << '+';
            break;
        case binary_operator::type::sub:
            os << '-';
            break;
        case binary_operator::type::mul:
            os << '*';
            break;
        case binary_operator::type::div:
            os << '/';
            break;
    }

    return os << ' ' << bo.rhs() << ')';
}

std::vector<std::string> get_variables(const binary_operator &bo)
{
    auto lhs_vars = get_variables(bo.lhs());
    auto rhs_vars = get_variables(bo.rhs());

    lhs_vars.insert(lhs_vars.end(), std::make_move_iterator(rhs_vars.begin()), std::make_move_iterator(rhs_vars.end()));

    std::sort(lhs_vars.begin(), lhs_vars.end());
    lhs_vars.erase(std::unique(lhs_vars.begin(), lhs_vars.end()), lhs_vars.end());

    return lhs_vars;
}

bool operator==(const binary_operator &o1, const binary_operator &o2)
{
    return o1.op() == o2.op() && o1.lhs() == o2.lhs() && o1.rhs() == o2.rhs();
}

bool operator!=(const binary_operator &o1, const binary_operator &o2)
{
    return !(o1 == o2);
}

expression diff(const binary_operator &bo, const std::string &s)
{
    switch (bo.op()) {
        case binary_operator::type::add:
            return diff(bo.lhs(), s) + diff(bo.rhs(), s);
        case binary_operator::type::sub:
            return diff(bo.lhs(), s) - diff(bo.rhs(), s);
        case binary_operator::type::mul:
            return diff(bo.lhs(), s) * bo.rhs() + bo.lhs() * diff(bo.rhs(), s);
        default:
            return (diff(bo.lhs(), s) * bo.rhs() - bo.lhs() * diff(bo.rhs(), s)) / (bo.rhs() * bo.rhs());
    }
}

double eval_dbl(const binary_operator &bo, const std::unordered_map<std::string, double> &map)
{
    switch (bo.op()) {
        case binary_operator::type::add:
            return eval_dbl(bo.lhs(), map) + eval_dbl(bo.rhs(), map);
        case binary_operator::type::sub:
            return eval_dbl(bo.lhs(), map) - eval_dbl(bo.rhs(), map);
        case binary_operator::type::mul:
            return eval_dbl(bo.lhs(), map) * eval_dbl(bo.rhs(), map);
        default:
            return eval_dbl(bo.lhs(), map) / eval_dbl(bo.rhs(), map);
    }
}

<<<<<<< HEAD
void update_connections(const binary_operator &bo, std::vector<std::vector<unsigned>> &node_connections, unsigned &node_counter)
{
    const unsigned node_id = node_counter;
    node_counter++;
    node_connections.push_back(std::vector<unsigned>(2));
    node_connections[node_id][0] = node_counter;
    update_connections(bo.lhs(), node_connections, node_counter);
    node_connections[node_id][1] = node_counter;
    update_connections(bo.rhs(), node_connections, node_counter);
=======
llvm::Value *codegen_dbl(llvm_state &s, const binary_operator &bo)
{
    auto *l = codegen_dbl(s, bo.lhs());
    auto *r = codegen_dbl(s, bo.rhs());
    assert(l != nullptr && r != nullptr);

    auto &builder = s.builder();

    switch (bo.op()) {
        case binary_operator::type::add:
            return builder.CreateFAdd(l, r, "addtmp");
        case binary_operator::type::sub:
            return builder.CreateFSub(l, r, "subtmp");
        case binary_operator::type::mul:
            return builder.CreateFMul(l, r, "multmp");
        default:
            return builder.CreateFDiv(l, r, "divtmp");
    }
>>>>>>> 607f3ab6
}

} // namespace heyoka<|MERGE_RESOLUTION|>--- conflicted
+++ resolved
@@ -153,7 +153,6 @@
     }
 }
 
-<<<<<<< HEAD
 void update_connections(const binary_operator &bo, std::vector<std::vector<unsigned>> &node_connections, unsigned &node_counter)
 {
     const unsigned node_id = node_counter;
@@ -163,7 +162,8 @@
     update_connections(bo.lhs(), node_connections, node_counter);
     node_connections[node_id][1] = node_counter;
     update_connections(bo.rhs(), node_connections, node_counter);
-=======
+}
+
 llvm::Value *codegen_dbl(llvm_state &s, const binary_operator &bo)
 {
     auto *l = codegen_dbl(s, bo.lhs());
@@ -182,7 +182,6 @@
         default:
             return builder.CreateFDiv(l, r, "divtmp");
     }
->>>>>>> 607f3ab6
 }
 
 } // namespace heyoka