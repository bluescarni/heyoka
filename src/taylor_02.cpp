// Copyright 2020-2025 Francesco Biscani (bluescarni@gmail.com), Dario Izzo (dario.izzo@gmail.com)
//
// This file is part of the heyoka library.
//
// This Source Code Form is subject to the terms of the Mozilla
// Public License v. 2.0. If a copy of the MPL was not distributed
// with this file, You can obtain one at http://mozilla.org/MPL/2.0/.

#include <heyoka/config.hpp>

#include <algorithm>
#include <array>
#include <cassert>
#include <cstddef>
#include <cstdint>
#include <functional>
#include <limits>
#include <list>
#include <map>
#include <numeric>
#include <ranges>
#include <stdexcept>
#include <tuple>
#include <type_traits>
#include <utility>
#include <variant>
#include <vector>

#include <boost/numeric/conversion/cast.hpp>
#include <boost/unordered/unordered_flat_map.hpp>

#include <fmt/core.h>
#include <fmt/ranges.h>

#include <llvm/IR/Attributes.h>
#include <llvm/IR/BasicBlock.h>
#include <llvm/IR/Constant.h>
#include <llvm/IR/Constants.h>
#include <llvm/IR/DerivedTypes.h>
#include <llvm/IR/Function.h>
#include <llvm/IR/GlobalVariable.h>
#include <llvm/IR/IRBuilder.h>
#include <llvm/IR/Instructions.h>
#include <llvm/IR/LLVMContext.h>
#include <llvm/IR/Module.h>
#include <llvm/IR/Type.h>
#include <llvm/IR/Value.h>
#include <llvm/Support/Casting.h>

#if defined(HEYOKA_HAVE_REAL128)

#include <mp++/real128.hpp>

#endif

#if defined(HEYOKA_HAVE_REAL)

#include <mp++/real.hpp>

#endif

#include <heyoka/detail/cm_utils.hpp>
#include <heyoka/detail/fwd_decl.hpp>
#include <heyoka/detail/llvm_func_create.hpp>
#include <heyoka/detail/llvm_fwd.hpp>
#include <heyoka/detail/llvm_helpers.hpp>
#include <heyoka/detail/logging_impl.hpp>
#include <heyoka/detail/ranges_to.hpp>
#include <heyoka/detail/safe_integer.hpp>
#include <heyoka/detail/string_conv.hpp>
#include <heyoka/detail/type_traits.hpp>
#include <heyoka/detail/visibility.hpp>
#include <heyoka/expression.hpp>
#include <heyoka/func.hpp>
#include <heyoka/llvm_state.hpp>
#include <heyoka/number.hpp>
#include <heyoka/param.hpp>
#include <heyoka/taylor.hpp>
#include <heyoka/variable.hpp>

// NOTE: GCC warns about use of mismatched new/delete
// when creating global variables. I am not sure this is
// a real issue, as it looks like we are adopting the "canonical"
// approach for the creation of global variables (at least
// according to various sources online)
// and clang is not complaining. But let us revisit
// this issue in later LLVM versions.
#if defined(__GNUC__) && (__GNUC__ >= 11)

#pragma GCC diagnostic push
#pragma GCC diagnostic ignored "-Wmismatched-new-delete"

#endif

HEYOKA_BEGIN_NAMESPACE

namespace detail
{

namespace
{

// Function to split the central part of the decomposition (i.e., the definitions of the u variables that do not
// represent state variables) into segments. Within a segment, the definition of a u variable does not depend on any
// other u variable defined within that segment.
//
// The goal of this segmentation is to group together expressions whose ordered iterations for the computation of the
// Taylor derivatives can be performed independently of each other. This allows for a compact codegen of the
// computation.
//
// NOTE: the hidden deps do not need to be considered as dependencies, because in the Taylor derivatives formulae we
// only access previous-orders derivatives of the hidden deps, never same-order derivatives.
std::vector<taylor_dc_t> taylor_segment_dc(const taylor_dc_t &dc, std::uint32_t n_eq)
{
    // Log runtime in trace mode.
    spdlog::stopwatch sw;

    // Helper that takes in input the definition ex of a u variable, and returns
    // in output the list of indices of the u variables on which ex depends.
    const auto udef_args_indices = [](const expression &ex) -> std::vector<std::uint32_t> {
        return std::visit(
            [](const auto &v) -> std::vector<std::uint32_t> {
                using type = std::remove_cvref_t<decltype(v)>;

                if constexpr (std::is_same_v<type, func>) {
                    std::vector<std::uint32_t> retval;

                    for (const auto &arg : v.args()) {
                        std::visit(
                            [&retval](const auto &x) {
                                using tp = std::remove_cvref_t<decltype(x)>;

                                if constexpr (std::is_same_v<tp, variable>) {
                                    retval.push_back(uname_to_index(x.name()));
                                } else if constexpr (!std::is_same_v<tp, number> && !std::is_same_v<tp, param>) {
                                    throw std::invalid_argument(
                                        "Invalid argument encountered in an element of a Taylor decomposition: the "
                                        "argument is not a variable or a number/param");
                                }
                            },
                            arg.value());
                    }

                    return retval;
                } else {
                    throw std::invalid_argument("Invalid expression encountered in a Taylor decomposition: the "
                                                "expression is not a function");
                }
            },
            ex.value());
    };

    // Init the return value.
    std::vector<taylor_dc_t> s_dc;

    // cur_limit_idx is initially the index of the first
    // u variable which is not a state variable.
    auto cur_limit_idx = n_eq;
    for (std::uint32_t i = n_eq; i < dc.size() - n_eq; ++i) {
        // NOTE: at the very first iteration of this for loop,
        // no block has been created yet. Do it now.
        if (i == n_eq) {
            assert(s_dc.empty());
            s_dc.emplace_back();
        } else {
            assert(!s_dc.empty());
        }

        const auto &[ex, deps] = dc[i];

        // Determine the u indices on which ex depends.
        const auto u_indices = udef_args_indices(ex);

        if (std::ranges::any_of(u_indices, [cur_limit_idx](auto idx) { return idx >= cur_limit_idx; })) {
            // The current expression depends on one or more variables
            // within the current block. Start a new block and
            // update cur_limit_idx with the start index of the new block.
            s_dc.emplace_back();
            cur_limit_idx = i;
        }

        // Append ex to the current block.
        s_dc.back().emplace_back(ex, deps);
    }

#if !defined(NDEBUG)

    // Verify s_dc.
    decltype(dc.size()) counter = 0;
    for (const auto &s : s_dc) {
        // No segment can be empty.
        assert(!s.empty());

        for (const auto &[ex, _] : s) {
            // All the indices in the definitions of the
            // u variables in the current block must be
            // less than counter + n_eq (which is the starting
            // index of the block).
            const auto u_indices = udef_args_indices(ex);
            assert(std::ranges::all_of(u_indices, [idx_limit = counter + n_eq](auto idx) { return idx < idx_limit; }));
        }

        // Update the counter.
        counter += s.size();
    }

    assert(counter == dc.size() - (static_cast<decltype(dc.size())>(n_eq) * 2u));

#endif

    get_logger()->debug("Taylor decomposition N of segments: {}", s_dc.size());
    get_logger()->trace("Taylor decomposition segment runtime: {}", sw);

    return s_dc;
}

} // namespace

// Create a global read-only array containing the values in sv_funcs_dc, if any
// (otherwise, the return value will be null). This is for use in the adaptive steppers
// when employing compact mode.
llvm::Value *taylor_c_make_sv_funcs_arr(llvm_state &s, const std::vector<std::uint32_t> &sv_funcs_dc)
{
    auto &builder = s.builder();

    if (sv_funcs_dc.empty()) {
        return nullptr;
    } else {
        auto *arr_type
            = llvm::ArrayType::get(builder.getInt32Ty(), boost::numeric_cast<std::uint64_t>(sv_funcs_dc.size()));
        std::vector<llvm::Constant *> sv_funcs_dc_const;
        sv_funcs_dc_const.reserve(sv_funcs_dc.size());
        for (auto idx : sv_funcs_dc) {
            sv_funcs_dc_const.emplace_back(builder.getInt32(idx));
        }
        auto *sv_funcs_dc_arr = llvm::ConstantArray::get(arr_type, sv_funcs_dc_const);
        auto *g_sv_funcs_dc = new llvm::GlobalVariable(s.module(), sv_funcs_dc_arr->getType(), true,
                                                       llvm::GlobalVariable::PrivateLinkage, sv_funcs_dc_arr);

        // Get out a pointer to the beginning of the array.
        return builder.CreateInBoundsGEP(arr_type, g_sv_funcs_dc, {builder.getInt32(0), builder.getInt32(0)});
    }
}

namespace
{

// Compute the derivative of order "order" of a state variable.
// ex is the formula for the first-order derivative of the state variable (which
// is either a u variable or a number/param), n_uvars the number of variables in
// the decomposition, arr the array containing the derivatives of all u variables
// up to order - 1.
llvm::Value *taylor_compute_sv_diff(llvm_state &s, llvm::Type *fp_t, const expression &ex,
                                    const std::vector<llvm::Value *> &arr, llvm::Value *par_ptr, std::uint32_t n_uvars,
                                    std::uint32_t order, std::uint32_t batch_size)
{
    assert(order > 0u);

    auto &builder = s.builder();

    return std::visit(
        [&](const auto &v) -> llvm::Value * {
            using type = uncvref_t<decltype(v)>;

            if constexpr (std::is_same_v<type, variable>) {
                // Extract the index of the u variable in the expression
                // of the first-order derivative.
                const auto u_idx = uname_to_index(v.name());

                // Fetch from arr the derivative of order 'order - 1' of the u variable at u_idx.
                auto ret = taylor_fetch_diff(arr, u_idx, order - 1u, n_uvars);

                // We have to divide the derivative by order to get the normalised derivative of the state variable.
                return llvm_fdiv(
                    s, ret,
                    vector_splat(builder, llvm_codegen(s, fp_t, number(static_cast<double>(order))), batch_size));
            } else if constexpr (std::is_same_v<type, number> || std::is_same_v<type, param>) {
                // The first-order derivative is a constant.
                // If the first-order derivative is being requested,
                // do the codegen for the constant itself, otherwise
                // return 0. No need for normalization as the only
                // nonzero value that can be produced here is the first-order
                // derivative.
                if (order == 1u) {
                    return taylor_codegen_numparam(s, fp_t, v, par_ptr, batch_size);
                } else {
                    return llvm_constantfp(s, make_vector_type(fp_t, batch_size), 0.);
                }
            } else {
                assert(false);
                return nullptr;
            }
        },
        ex.value());
}

// Helper to construct the global arrays needed for the computation of the
// derivatives of the state variables in compact mode. The first part of the
// return value is a set of 6 arrays:
// - the indices of the state variables whose time derivative is a u variable, paired to
// - the indices of the u variables appearing in the derivatives, and
// - the indices of the state variables whose time derivative is a constant, paired to
// - the values of said constants, and
// - the indices of the state variables whose time derivative is a param, paired to
// - the indices of the params.
// The second part of the return value is a boolean flag that will be true if
// the time derivatives of all state variables are u variables, false otherwise.
std::pair<std::array<llvm::GlobalVariable *, 6>, bool>
taylor_c_make_sv_diff_globals(llvm_state &s, llvm::Type *fp_t, const taylor_dc_t &dc, std::uint32_t n_uvars)
{
    auto &context = s.context();
    auto &builder = s.builder();
    auto &md = s.module();

    // Build iteratively the output values as vectors of constants.
    std::vector<llvm::Constant *> var_indices, vars, num_indices, nums, par_indices, pars;

    // Keep track of how many time derivatives
    // of the state variables are u variables.
    std::uint32_t n_der_vars = 0;

    // NOTE: the derivatives of the state variables are at the end of the decomposition.
    for (auto i = n_uvars; i < boost::numeric_cast<std::uint32_t>(dc.size()); ++i) {
        std::visit(
            [&](const auto &v) {
                using type = uncvref_t<decltype(v)>;

                if constexpr (std::is_same_v<type, variable>) {
                    ++n_der_vars;
                    // NOTE: remove from i the n_uvars offset to get the
                    // true index of the state variable.
                    var_indices.push_back(builder.getInt32(i - n_uvars));
                    vars.push_back(builder.getInt32(uname_to_index(v.name())));
                } else if constexpr (std::is_same_v<type, number>) {
                    num_indices.push_back(builder.getInt32(i - n_uvars));
                    nums.push_back(llvm::cast<llvm::Constant>(llvm_codegen(s, fp_t, v)));
                } else if constexpr (std::is_same_v<type, param>) {
                    par_indices.push_back(builder.getInt32(i - n_uvars));
                    pars.push_back(builder.getInt32(v.idx()));
                } else {
                    assert(false); // LCOV_EXCL_LINE
                }
            },
            dc[i].first.value());
    }

    // Flag to signal that the time derivatives of all state variables are u variables.
    assert(dc.size() >= n_uvars); // LCOV_EXCL_LINE
    const auto all_der_vars = (n_der_vars == (dc.size() - n_uvars));

    assert(var_indices.size() == vars.size()); // LCOV_EXCL_LINE
    assert(num_indices.size() == nums.size()); // LCOV_EXCL_LINE
    assert(par_indices.size() == pars.size()); // LCOV_EXCL_LINE

    // Turn the vectors into global read-only LLVM arrays.

    // Variables.
    auto *var_arr_type
        = llvm::ArrayType::get(llvm::Type::getInt32Ty(context), boost::numeric_cast<std::uint64_t>(var_indices.size()));

    auto *var_indices_arr = llvm::ConstantArray::get(var_arr_type, var_indices);
    auto *g_var_indices = new llvm::GlobalVariable(md, var_indices_arr->getType(), true,
                                                   llvm::GlobalVariable::PrivateLinkage, var_indices_arr);

    auto *vars_arr = llvm::ConstantArray::get(var_arr_type, vars);
    auto *g_vars
        = new llvm::GlobalVariable(md, vars_arr->getType(), true, llvm::GlobalVariable::PrivateLinkage, vars_arr);

    // Numbers.
    auto *num_indices_arr_type
        = llvm::ArrayType::get(llvm::Type::getInt32Ty(context), boost::numeric_cast<std::uint64_t>(num_indices.size()));
    auto *num_indices_arr = llvm::ConstantArray::get(num_indices_arr_type, num_indices);
    auto *g_num_indices = new llvm::GlobalVariable(md, num_indices_arr->getType(), true,
                                                   llvm::GlobalVariable::PrivateLinkage, num_indices_arr);

    auto *nums_arr_type = llvm::ArrayType::get(fp_t, boost::numeric_cast<std::uint64_t>(nums.size()));
    auto *nums_arr = llvm::ConstantArray::get(nums_arr_type, nums);
    // NOLINTNEXTLINE(cppcoreguidelines-owning-memory)
    auto *g_nums
        = new llvm::GlobalVariable(md, nums_arr->getType(), true, llvm::GlobalVariable::PrivateLinkage, nums_arr);

    // Params.
    auto *par_arr_type
        = llvm::ArrayType::get(llvm::Type::getInt32Ty(context), boost::numeric_cast<std::uint64_t>(par_indices.size()));

    auto *par_indices_arr = llvm::ConstantArray::get(par_arr_type, par_indices);
    auto *g_par_indices = new llvm::GlobalVariable(md, par_indices_arr->getType(), true,
                                                   llvm::GlobalVariable::PrivateLinkage, par_indices_arr);

    auto *pars_arr = llvm::ConstantArray::get(par_arr_type, pars);
    auto *g_pars
        = new llvm::GlobalVariable(md, pars_arr->getType(), true, llvm::GlobalVariable::PrivateLinkage, pars_arr);

    return std::pair{std::array{g_var_indices, g_vars, g_num_indices, g_nums, g_par_indices, g_pars}, all_der_vars};
}

// Helper to compute and store the derivatives of the state variables in compact mode at order 'order'.
// svd_gl is the return value of taylor_c_make_sv_diff_globals(), which contains
// the indices/constants necessary for the computation.
void taylor_c_compute_sv_diffs(llvm_state &s, llvm::Type *fp_t,
                               const std::pair<std::array<llvm::GlobalVariable *, 6>, bool> &svd_gl,
                               llvm::Value *diff_arr, llvm::Value *par_ptr, std::uint32_t n_uvars, llvm::Value *order,
                               std::uint32_t batch_size)
{
    assert(batch_size > 0u); // LCOV_EXCL_LINE

    // Fetch the global arrays and
    // the all_der_vars flag.
    const auto &sv_diff_gl = svd_gl.first;
    const auto all_der_vars = svd_gl.second;

    auto &builder = s.builder();

    // Recover the number of state variables whose derivatives are given
    // by u variables, numbers and params.
    const auto n_vars = gl_arr_size(sv_diff_gl[0]);
    const auto n_nums = gl_arr_size(sv_diff_gl[2]);
    const auto n_pars = gl_arr_size(sv_diff_gl[4]);

    // Fetch the vector type.
    auto *fp_vec_t = make_vector_type(fp_t, batch_size);

    // Handle the u variables definitions.
    llvm_loop_u32(s, builder.getInt32(0), builder.getInt32(n_vars), [&](llvm::Value *cur_idx) {
        // Fetch the index of the state variable.
        // NOTE: if the time derivatives of all state variables are u variables, there's
        // no need to lookup the index in the global array (which will just contain
        // the values in the [0, n_vars] range).
        auto *sv_idx = all_der_vars
                           ? cur_idx
                           : builder.CreateLoad(builder.getInt32Ty(),
                                                builder.CreateInBoundsGEP(sv_diff_gl[0]->getValueType(), sv_diff_gl[0],
                                                                          {builder.getInt32(0), cur_idx}));

        // Fetch the index of the u variable.
        auto *u_idx = builder.CreateLoad(
            builder.getInt32Ty(),
            builder.CreateInBoundsGEP(sv_diff_gl[1]->getValueType(), sv_diff_gl[1], {builder.getInt32(0), cur_idx}));

        // Fetch from diff_arr the derivative of order 'order - 1' of the u variable u_idx.
        auto *ret
            = taylor_c_load_diff(s, fp_vec_t, diff_arr, n_uvars, builder.CreateSub(order, builder.getInt32(1)), u_idx);

        // We have to divide the derivative by 'order' in order
        // to get the normalised derivative of the state variable.
        ret = llvm_fdiv(s, ret, vector_splat(builder, llvm_ui_to_fp(s, order, fp_vec_t->getScalarType()), batch_size));

        // Store the derivative.
        taylor_c_store_diff(s, fp_vec_t, diff_arr, n_uvars, order, sv_idx, ret);
    });

    // Handle the number definitions.
    llvm_loop_u32(s, builder.getInt32(0), builder.getInt32(n_nums), [&](llvm::Value *cur_idx) {
        // Fetch the index of the state variable.
        auto *sv_idx = builder.CreateLoad(
            builder.getInt32Ty(),
            builder.CreateInBoundsGEP(sv_diff_gl[2]->getValueType(), sv_diff_gl[2], {builder.getInt32(0), cur_idx}));

        // Fetch the constant.
        auto *num = builder.CreateLoad(
            fp_vec_t->getScalarType(),
            builder.CreateInBoundsGEP(sv_diff_gl[3]->getValueType(), sv_diff_gl[3], {builder.getInt32(0), cur_idx}));

        // If the first-order derivative is being requested,
        // do the codegen for the constant itself, otherwise
        // return 0. No need for normalization as the only
        // nonzero value that can be produced here is the first-order
        // derivative.
        auto *cmp_cond = builder.CreateICmpEQ(order, builder.getInt32(1));
        auto *ret
            = builder.CreateSelect(cmp_cond, vector_splat(builder, num, batch_size), llvm_constantfp(s, fp_vec_t, 0.));

        // Store the derivative.
        taylor_c_store_diff(s, fp_vec_t, diff_arr, n_uvars, order, sv_idx, ret);
    });

    // Handle the param definitions.
    llvm_loop_u32(s, builder.getInt32(0), builder.getInt32(n_pars), [&](llvm::Value *cur_idx) {
        // Fetch the index of the state variable.
        auto *sv_idx = builder.CreateLoad(
            builder.getInt32Ty(),
            builder.CreateInBoundsGEP(sv_diff_gl[4]->getValueType(), sv_diff_gl[4], {builder.getInt32(0), cur_idx}));

        // Fetch the index of the param.
        auto *par_idx = builder.CreateLoad(
            builder.getInt32Ty(),
            builder.CreateInBoundsGEP(sv_diff_gl[5]->getValueType(), sv_diff_gl[5], {builder.getInt32(0), cur_idx}));

        // If the first-order derivative is being requested,
        // do the codegen for the constant itself, otherwise
        // return 0. No need for normalization as the only
        // nonzero value that can be produced here is the first-order
        // derivative.
        llvm_if_then_else(
            s, builder.CreateICmpEQ(order, builder.getInt32(1)),
            [&]() {
                // Derivative of order 1. Fetch the value from par_ptr.
                // NOTE: param{0} is unused, its only purpose is type tagging.
                taylor_c_store_diff(s, fp_vec_t, diff_arr, n_uvars, order, sv_idx,
                                    taylor_c_diff_numparam_codegen(s, fp_t, param{0}, par_idx, par_ptr, batch_size));
            },
            [&]() {
                // Derivative of order > 1, return 0.
                taylor_c_store_diff(s, fp_vec_t, diff_arr, n_uvars, order, sv_idx, llvm_constantfp(s, fp_vec_t, 0.));
            });
    });
}

// Helper to create and return the prototype of a driver function for
// the computation of Taylor derivatives in compact mode. s is the llvm state
// in which we are operating, cur_idx the index of the driver.
llvm::Function *taylor_cm_make_driver_proto(llvm_state &s, unsigned cur_idx)
{
    auto &builder = s.builder();
    auto &md = s.module();
    auto &ctx = s.context();

    // The arguments to the driver are:
    // - a pointer to the tape,
    // - pointers to par and time,
    // - the current diff order.
    auto *ptr_tp = llvm::PointerType::getUnqual(ctx);
    const std::vector<llvm::Type *> fargs{ptr_tp, ptr_tp, ptr_tp, builder.getInt32Ty()};

    // The driver does not return anything.
    auto *ft = llvm::FunctionType::get(builder.getVoidTy(), fargs, false);
    assert(ft != nullptr); // LCOV_EXCL_LINE

    // Now create the driver.
    const auto cur_name = fmt::format("heyoka.cm_jet.driver_{}", cur_idx);
    auto *f = llvm_func_create(ft, llvm::Function::ExternalLinkage, cur_name, &md);
    // NOTE: the driver cannot call itself recursively.
    f->addFnAttr(llvm::Attribute::NoRecurse);

    // Add the arguments' attributes.
    // NOTE: no aliasing is assumed between the pointer
    // arguments.
    auto *tape_arg = f->args().begin();
    tape_arg->setName("tape_ptr");
    llvm_add_no_capture_argattr(s, tape_arg);
    tape_arg->addAttr(llvm::Attribute::NoAlias);

    auto *par_ptr_arg = tape_arg + 1;
    par_ptr_arg->setName("par_ptr");
    llvm_add_no_capture_argattr(s, par_ptr_arg);
    par_ptr_arg->addAttr(llvm::Attribute::NoAlias);
    par_ptr_arg->addAttr(llvm::Attribute::ReadOnly);

    auto *time_ptr_arg = tape_arg + 2;
    time_ptr_arg->setName("time_ptr");
    llvm_add_no_capture_argattr(s, time_ptr_arg);
    time_ptr_arg->addAttr(llvm::Attribute::NoAlias);
    time_ptr_arg->addAttr(llvm::Attribute::ReadOnly);

    auto *order_arg = tape_arg + 3;
    order_arg->setName("order");

    return f;
}

// Helper to codegen the computation of the Taylor derivatives for a block.
//
// s is the llvm state in which we are operating, func is the LLVM function for the computation of the Taylor
// derivatives in the block, ncalls the number of times it must be called, gens the generators for the function
// arguments, tape/par/time_ptr the pointers to the tape/parameter value(s)/time value(s), cur_order the order of the
// derivative, fp_vec_type the internal vector type used for computations, n_uvars the total number of u variables,
// oiter_rng_arr a pointer to the first element of the ordered iteration ranges for the function func.
void taylor_cm_codegen_block_diff(llvm_state &s, llvm::Function *func, std::uint32_t ncalls, const auto &gens,
                                  llvm::Value *tape_ptr, llvm::Value *par_ptr, llvm::Value *time_ptr,
                                  llvm::Value *cur_order, llvm::Type *fp_vec_type, std::uint32_t n_uvars,
                                  llvm::Value *oiter_rng_arr)
{
    // LCOV_EXCL_START
    assert(ncalls > 0u);
    assert(!gens.empty());
    assert(std::ranges::all_of(gens, [](const auto &f) { return static_cast<bool>(f); }));
    // LCOV_EXCL_STOP

    // We will be manually unrolling loops if ncalls is small enough.
    // This seems to help with compilation times.
    constexpr auto max_unroll_n = 5u;

    // Fetch the builder for the current state.
    auto &bld = s.builder();

    // Fetch the size-2 array type used to represent an iteration range.
    auto *i32_t = bld.getInt32Ty();
    auto *i32_pair_t = llvm::ArrayType::get(i32_t, 2);

    // Load the begin/end values from the range.
    // NOTE: here we are using a GEP with 2 indices: the first one gets us to the cur_order-th range, the second one
    // fetches the first element of the pair.
    auto *begin_ptr = bld.CreateInBoundsGEP(i32_pair_t, oiter_rng_arr, {cur_order, bld.getInt32(0)});
    auto *end_ptr = bld.CreateInBoundsGEP(i32_pair_t, oiter_rng_arr, {cur_order, bld.getInt32(1)});
    auto *begin = bld.CreateLoad(i32_t, begin_ptr);
    auto *end = bld.CreateLoad(i32_t, end_ptr);

    // Loop over the ordered iteration indices.
    llvm_loop_u32(s, begin, end, [&](llvm::Value *cur_oiter_idx) {
        if (ncalls > max_unroll_n) {
            // Loop over the number of calls.
            llvm_loop_u32(s, bld.getInt32(0), bld.getInt32(ncalls), [&](llvm::Value *cur_call_idx) {
                // Create the u variable index from the first generator.
                auto *u_idx = gens[0](cur_call_idx);

                // Initialise the vector of arguments with which func must be called. The following
                // initial arguments are always present:
                // - current Taylor order,
                // - u index of the variable,
                // - tape of derivatives,
                // - pointer to the param values,
                // - pointer to the time value(s).
                std::vector<llvm::Value *> args{cur_order, u_idx, tape_ptr, par_ptr, time_ptr};

                // Create the arguments from the other generators.
                for (decltype(gens.size()) i = 1; i < gens.size(); ++i) {
                    args.push_back(gens[i](cur_call_idx));
                }

                // Compute the pointer to the accumulator.
                auto *acc_ptr = bld.CreateInBoundsGEP(
                    fp_vec_type, tape_ptr, {bld.CreateAdd(bld.CreateMul(cur_order, bld.getInt32(n_uvars)), u_idx)});

                // Add it to the list of arguments.
                args.push_back(acc_ptr);

                // Add the current iteration index to the list of arguments.
                args.push_back(cur_oiter_idx);

                // Perform a single iteration of the calculation of the derivative.
                bld.CreateCall(func, args);
            });
        } else {
            // The manually-unrolled version of the above.
            for (std::uint32_t idx = 0; idx < ncalls; ++idx) {
                auto *cur_call_idx = bld.getInt32(idx);

                const auto u_idx = gens[0](cur_call_idx);

                std::vector<llvm::Value *> args{cur_order, u_idx, tape_ptr, par_ptr, time_ptr};

                for (decltype(gens.size()) i = 1; i < gens.size(); ++i) {
                    args.push_back(gens[i](cur_call_idx));
                }

                auto *acc_ptr = bld.CreateInBoundsGEP(
                    fp_vec_type, tape_ptr, {bld.CreateAdd(bld.CreateMul(cur_order, bld.getInt32(n_uvars)), u_idx)});
                args.push_back(acc_ptr);
                args.push_back(cur_oiter_idx);

                bld.CreateCall(func, args);
            }
        }
    });
}

// This map contains a list of functions for the calculation in compact-mode of Taylor derivatives. Each function is
// mapped to a pair, containing:
//
// - the number of times the function is to be invoked,
// - a list of function objects (aka, the generators) that generate the arguments for the invocation.
//
// NOTE: we use maps with name-based comparison for the functions. This ensures that the order in which these functions
// are invoked is always the same. If we used directly pointer comparisons instead, the order could vary across
// different executions and different platforms. The name mangling we do when creating the function names should ensure
// that there are no possible name collisions.
using taylor_cm_seg_f_list_t
    = std::map<llvm::Function *, std::pair<std::uint32_t, std::vector<std::function<llvm::Value *(llvm::Value *)>>>,
               llvm_func_name_compare>;

// This structure maps a function for the computation of a Taylor derivative in compact mode to an LLVM pointer to the
// beginning of the array of ordered iteration ranges for that function.
//
// The array has size order + 1 and it contains arrays of size 2, representing (for each differentiation order) the
// half-open range of ordered iteration indices.
//
// A global instance of this map is shared amongst several states: if the same function/array pair is defined in
// multiple states, it will show up multiple times in this map.
using taylor_cm_f_oiter_rng_map_t = boost::unordered_flat_map<llvm::Function *, llvm::Value *>;

// TODO fix docs.
// Helper to codegen the computation of the Taylor derivatives in compact mode for a segment.
//
// s is the llvm state in which we are operating, fp_vec_type the internal vector type we are using
// for computations, seg_map is the taylor_cm_seg_f_list_t containing the list of functions for the computation
// of Taylor derivatives within a segment, n_uvars the total number of u variables in the decomposition.
void taylor_cm_codegen_segment_diff_impl(llvm_state &s, llvm::Type *fp_vec_type, const taylor_cm_seg_f_list_t &seg_map,
                                         std::uint32_t n_uvars, const taylor_cm_f_oiter_rng_map_t &oiter_map)
{
    // Fetch the current builder.
    auto &bld = s.builder();

    // Fetch the arguments from the driver prototype.
    auto *driver_f = bld.GetInsertBlock()->getParent();
    assert(driver_f != nullptr);
    assert(driver_f->arg_size() == 4u);
    auto *tape_ptr = driver_f->args().begin();
    auto *par_ptr = driver_f->args().begin() + 1;
    auto *time_ptr = driver_f->args().begin() + 2;
    auto *cur_order = driver_f->args().begin() + 3;

    // Generate the code for the computation of the derivatives for this segment.
    for (const auto &[func, fpair] : seg_map) {
        const auto &[ncalls, gens] = fpair;

        // Fetch the pointer to the array of ordered iteration ranges for the function.
        assert(oiter_map.contains(func));
        auto *oiter_rng_arr = oiter_map.find(func)->second;

        taylor_cm_codegen_block_diff(s, func, ncalls, gens, tape_ptr, par_ptr, time_ptr, cur_order, fp_vec_type,
                                     n_uvars, oiter_rng_arr);
    }
}

// Helper to generate the code for the computation of the Taylor derivatives for a segment in compact mode.
//
// TODO remove parallel_flag.
// seg is the segment, start_u_idx the index of the first u variable in the segment, s the llvm state we are operating
// in, fp_t the internal scalar floating-point type, batch_size the batch size, n_uvars the total number of u variables,
// high_accuracy the high accuracy flag, oiter_map is the map of ordered iteration ranges, order is the maximum Taylor
// differentiation order.
taylor_cm_seg_f_list_t taylor_cm_codegen_segment_diff(const auto &seg, std::uint32_t start_u_idx, llvm_state &s,
                                                      llvm::Type *fp_t, std::uint32_t batch_size, std::uint32_t n_uvars,
                                                      bool high_accuracy, bool parallel_mode,
                                                      taylor_cm_f_oiter_rng_map_t &oiter_map, std::uint32_t order)
{
    auto &bld = s.builder();
    auto &md = s.module();

<<<<<<< HEAD
    // Fetch the size-2 array type used to represent an iteration range.
    auto *i32_pair_t = llvm::ArrayType::get(bld.getInt32Ty(), 2);
=======
    // Fetch the current insertion block, so that we can restore it later.
    auto *orig_bb = bld.GetInsertBlock();

    // Fetch several types from the current context.
    auto *ptr_tp = llvm::PointerType::getUnqual(ctx);
    auto *i32_tp = bld.getInt32Ty();
    auto *void_tp = bld.getVoidTy();

    // Init the vectors with the constant initializers for the workers/ncalls arrays.
    std::vector<llvm::Constant *> workers_arr, ncalls_arr;

    // Generate the workers for each block.
    for (const auto &[func, fpair] : seg_map) {
        const auto &[ncalls, gens] = fpair;

        // Create the prototype for the current worker. The arguments are:
        //
        // - int32 begin/end call range,
        // - tape pointer (read & write),
        // - par pointer (read-only),
        // - time pointer (read-only),
        // - int32 Taylor order.
        //
        // The pointer arguments cannot overlap.
        const std::vector<llvm::Type *> worker_args{i32_tp, i32_tp, ptr_tp, ptr_tp, ptr_tp, i32_tp};

        // The worker does not return anything.
        auto *worker_proto = llvm::FunctionType::get(void_tp, worker_args, false);
        assert(worker_proto != nullptr); // LCOV_EXCL_LINE

        // Create the worker.
        auto *worker = llvm::Function::Create(worker_proto, llvm::Function::PrivateLinkage, "", &md);

        // NOTE: the worker cannot call itself recursively.
        worker->addFnAttr(llvm::Attribute::NoRecurse);

        // Add the arguments' attributes.
        auto *begin_arg = worker->args().begin();
        begin_arg->setName("begin");

        auto *end_arg = worker->args().begin() + 1;
        end_arg->setName("end");

        auto *tape_ptr_arg = worker->args().begin() + 2;
        tape_ptr_arg->setName("tape_ptr");
        llvm_add_no_capture_argattr(s, tape_ptr_arg);
        tape_ptr_arg->addAttr(llvm::Attribute::NoAlias);

        auto *par_ptr_arg = worker->args().begin() + 3;
        par_ptr_arg->setName("par_ptr");
        llvm_add_no_capture_argattr(s, par_ptr_arg);
        par_ptr_arg->addAttr(llvm::Attribute::NoAlias);
        par_ptr_arg->addAttr(llvm::Attribute::ReadOnly);

        auto *time_ptr_arg = worker->args().begin() + 4;
        time_ptr_arg->setName("time_ptr");
        llvm_add_no_capture_argattr(s, time_ptr_arg);
        time_ptr_arg->addAttr(llvm::Attribute::NoAlias);
        time_ptr_arg->addAttr(llvm::Attribute::ReadOnly);

        auto *order_arg = worker->args().begin() + 5;
        order_arg->setName("order");

        // Create a new basic block to start insertion into.
        auto *bb = llvm::BasicBlock::Create(ctx, "entry", worker);
        assert(bb != nullptr); // LCOV_EXCL_LINE
        bld.SetInsertPoint(bb);

        // Loop over the begin/end range.
        llvm_loop_u32(s, begin_arg, end_arg, [&](llvm::Value *cur_call_idx) {
            // Create the u variable index from the first generator.
            auto *u_idx = gens[0](cur_call_idx);

            // Initialise the vector of arguments with which func must be called. The following
            // initial arguments are always present:
            // - current Taylor order,
            // - u index of the variable,
            // - tape of derivatives,
            // - pointer to the param values,
            // - pointer to the time value(s).
            std::vector<llvm::Value *> args{order_arg, u_idx, tape_ptr_arg, par_ptr_arg, time_ptr_arg};

            // Create the other arguments via the generators.
            for (decltype(gens.size()) i = 1; i < gens.size(); ++i) {
                args.push_back(gens[i](cur_call_idx));
            }

            // Calculate the derivative and store the result.
            taylor_c_store_diff(s, fp_vec_type, tape_ptr_arg, n_uvars, order_arg, u_idx, bld.CreateCall(func, args));
        });

        // Return.
        bld.CreateRetVoid();

        // Add a pointer to the current worker to workers_arr.
        workers_arr.push_back(worker);

        // Add ncalls to ncalls_arr.
        ncalls_arr.push_back(bld.getInt32(boost::numeric_cast<std::uint32_t>(ncalls)));
    }
>>>>>>> 12fc6c16

    // Fetch the type for the array of ordered iteration ranges.
    auto *rng_arr_t = llvm::ArrayType::get(i32_pair_t, order + 1u);

    // Fetch the internal vector type.
    auto *fp_vec_type = make_vector_type(fp_t, batch_size);

    // This structure maps a function to sets of arguments with which the function is to be called. For instance, if
    // function f(x, y, z) is to be called as f(a, b, c) and f(d, e, f), then tmp_map will contain {f : [[a, b, c], [d,
    // e, f]]}. After construction, we have verified that for each function in the map the sets of arguments have all
    // the same size.
    //
    // NOTE: again, here and below we use name-based ordered maps for the functions. This ensures that the invocations
    // of cm_make_arg_gen_*(), which create several global variables, always happen in a well-defined order. If we used
    // an unordered map instead, the variables would be created in a "random" order, which would result in a unnecessary
    // miss for the in-memory cache machinery when two logically-identical LLVM modules are considered different because
    // of the difference in the order of declaration of global variables.
    std::map<llvm::Function *, std::vector<std::vector<std::variant<std::uint32_t, number>>>, llvm_func_name_compare>
        tmp_map;

    for (const auto &[ex, deps] : seg) {
        // Get the function for a single iteration of the computation of the derivative.
        assert(std::holds_alternative<func>(ex.value()));
        const auto &f = std::get<func>(ex.value());
        auto *func = f.taylor_c_diff_get_single_iter_func(s, fp_t, n_uvars, batch_size, high_accuracy);

        // Insert the function into tmp_map.
        const auto [it, new_in_tmp_map] = tmp_map.try_emplace(func);

        assert(new_in_tmp_map || !it->second.empty()); // LCOV_EXCL_LINE

        // Convert the variables/constants in the current dc
        // element into a set of indices/constants.
        const auto cdiff_args = udef_to_variants(ex, deps);

        // LCOV_EXCL_START
        if (!new_in_tmp_map && it->second.back().size() - 1u != cdiff_args.size()) [[unlikely]] {
            throw std::invalid_argument(
                fmt::format("Inconsistent arity detected in a Taylor derivative function in compact "
                            "mode: the same function is being called with both {} and {} arguments",
                            it->second.back().size() - 1u, cdiff_args.size()));
        }
        // LCOV_EXCL_STOP

        // Add the new set of arguments.
        it->second.emplace_back();
        // Add the idx of the u variable.
        it->second.back().emplace_back(start_u_idx);
        // Add the actual function arguments.
        it->second.back().insert(it->second.back().end(), cdiff_args.begin(), cdiff_args.end());

        // Update start_u_idx.
        ++start_u_idx;

        // Add the function to oiter_map, if necessary.
        const auto [o_it, new_in_oiter_map] = oiter_map.try_emplace(func);
        if (new_in_oiter_map) {
            // func is a new function (i.e., it does not show up in oiter_map). Fetch its number of unordered/ordered
            // iterations.
            const auto n_iters = f.taylor_c_diff_get_n_iters(order);

            // Build a view to transform the pairs in n_iters into ordered iteration ranges. I.e., if we have a pair (n,
            // m), this will be transformed into the pair (n, n + m).
            auto rng_view
                = n_iters | std::views::transform([i32_pair_t, &bld](const auto &p) {
                      return llvm::ConstantArray::get(
                          i32_pair_t, {bld.getInt32(p.first),
                                       // NOTE: the summation here is safe because in func::taylor_c_diff_get_n_iters()
                                       // we check that we can represent p.first + p.second as a 32-bit integer.
                                       bld.getInt32(p.first + p.second)});
                  });

            // Build the array of ordered iteration ranges.
            std::vector<llvm::Constant *> rng_arr_const(std::ranges::begin(rng_view), std::ranges::end(rng_view));
            auto *rng_arr = llvm::ConstantArray::get(rng_arr_t, rng_arr_const);
            // NOLINTNEXTLINE(cppcoreguidelines-owning-memory)
            auto *gv_rng_arr
                = new llvm::GlobalVariable(md, rng_arr->getType(), true, llvm::GlobalVariable::PrivateLinkage, rng_arr);

            // Fetch a pointer to the beginning of the array.
            llvm::Value *rng_arr_ptr = bld.CreateInBoundsGEP(rng_arr_t, gv_rng_arr, {bld.getInt32(0), bld.getInt32(0)});

            // Assign it into oiter_map.
            o_it->second = rng_arr_ptr;
        }
    }

    // Now we build the transposition of tmp_map: from {f : [[a, b, c], [d, e, f]]} to {f : [[a, d], [b, e], [c, f]]}.
    std::map<llvm::Function *, std::vector<std::variant<std::vector<std::uint32_t>, std::vector<number>>>,
             llvm_func_name_compare>
        tmp_map_transpose;
    for (const auto &[func, vv] : tmp_map) {
        assert(!vv.empty()); // LCOV_EXCL_LINE

        // Add the function.
        const auto [it, ins_status] = tmp_map_transpose.try_emplace(func);
        assert(ins_status); // LCOV_EXCL_LINE

        const auto n_calls = vv.size();
        const auto n_args = vv[0].size();
        // NOTE: n_args must be at least 1 because the u idx is prepended to the actual function arguments in the
        // tmp_map entries.
        assert(n_args >= 1u); // LCOV_EXCL_LINE

        for (decltype(vv[0].size()) i = 0; i < n_args; ++i) {
            // Build the vector of values corresponding to the current argument index.
            std::vector<std::variant<std::uint32_t, number>> tmp_c_vec;
            tmp_c_vec.reserve(n_calls);
            for (decltype(vv.size()) j = 0; j < n_calls; ++j) {
                tmp_c_vec.push_back(vv[j][i]);
            }

            // Turn tmp_c_vec (a vector of variants) into a variant of vectors, and insert the result.
            it->second.push_back(vv_transpose(tmp_c_vec));
        }
    }

    // Create the taylor_cm_seg_f_list_t for the current segment.
    taylor_cm_seg_f_list_t seg_map;

    for (const auto &[func, vv] : tmp_map_transpose) {
        // NOTE: vv.size() is now the number of arguments. We know it cannot be zero because the functions to compute
        // the Taylor derivatives in compact mode always have at least 1 argument (i.e., the index of the u variable
        // whose derivative is being computed).
        assert(!vv.empty()); // LCOV_EXCL_LINE

        // Add the function.
        const auto [it, ins_status] = seg_map.try_emplace(func);
        assert(ins_status); // LCOV_EXCL_LINE

        // Set the number of calls for this function.
        it->second.first
            = std::visit([](const auto &x) { return boost::numeric_cast<std::uint32_t>(x.size()); }, vv[0]);
        assert(it->second.first > 0u); // LCOV_EXCL_LINE

        // Create the g functions for each argument.
        for (const auto &v : vv) {
            it->second.second.push_back(std::visit(
                [&s, fp_t](const auto &x) {
                    using type = uncvref_t<decltype(x)>;

                    if constexpr (std::is_same_v<type, std::vector<std::uint32_t>>) {
                        return cm_make_arg_gen_vidx(s, x);
                    } else {
                        return cm_make_arg_gen_vc(s, fp_t, x);
                    }
                },
                v));
        }
    }

    // Generate the code for the computation of the Taylor derivatives.
    if (parallel_mode) {
        // TODO remove.
        throw std::invalid_argument("not supported!!!\n");
    } else {
        taylor_cm_codegen_segment_diff_impl(s, fp_vec_type, seg_map, n_uvars, oiter_map);
    }

    return seg_map;
}

// Data structure representing a single partition in a partitioned decomposition.
//
// A partitioned decomposition is the central part of a Taylor decomposition reorganised into a set of partitions. Each
// partition contains all expressions in the decomposition sharing the same formula for the calculation of the Taylor
// derivatives. Thus, for instance, one partition may contain all expressions of type variable * variable, another
// partition may contain all expressions of type par * variable, another partition may contain all expressions of type
// cos(variable), and so on.
//
// Typically, the Taylor derivatives formulae consist of summations in which only one or two terms involve the
// current-order derivatives of the arguments. The rest of the terms in the summations involve only previous-orders
// derivatives. Thus, a large fraction of the computation can be performed concurrently (i.e., coroutine-style) across
// multiple expressions of the same type while disregarding data dependencies between expressions. For instance, if a
// partition consists of two variable * variable subexpressions, we begin with the first iteration for the computation
// of the Taylor derivative of the first expression and then we move to perform the first iteration for the second
// expression. Then we move to the second iterations, first for the first expression and then for the second expression.
// And so on. This allows us to employ a cache-friendly memory access pattern to the tape of derivatives in which we are
// accessing the previous-orders derivatives order-by-order. This also reduces the number of branch instructions because
// we are using a single loop to compute multiple Taylor derivatives at the same time (instead of using one loop per
// derivative).
struct dc_partition {
    // The LLVM function used to perform a single iteration in the computation of the Taylor derivatives of the
    // expressions in the partition.
    llvm::Function *f = nullptr;
    // A pointer to the first element of a global constant array containing the number of unordered iterations
    // (represented as 32-bit ints) for each differentiation order. The size of the array is order + 1.
    llvm::Value *n_uiters_ptr = nullptr;
    // The total number of subexpressions in the partition. This is also the total number of invocations of f.
    std::uint32_t n_ex = 0;
    // The function objects to generate a subset of the arguments for f.
    std::vector<std::function<llvm::Value *(llvm::Value *)>> generators;
};

// Helper to build the partitioned counterpart of the input segmented decomposition.
//
// This function will codegen into s all the single-iteration functions used for the computation of the Taylor
// derivatives in compact mode. It will also codegen global arrays containing the number of unordered iterations for
// each partition (i.e., one array of size order + 1 per partition), an array containing the max number of unordered
// iterations (calculated across the partitions) for each differentiation order, and several arrays containing arguments
// for the functions computing the Taylor derivatives.
//
// s is the llvm_state in which we are operating and to which functions and global variables will be added. fp_t is the
// scalar floating-point type to be used in the computation of the Taylor derivatives. s_dc is the segmented
// decomposition. n_eq is the number of differential equations. n_uvars is the total number of u variables in the
// decomposition. order is the maximum Taylor order. batch_size is the batch size. high_accuracy the high accuracy flag.
//
// The two return values are the paritioned decomposition and a pointer to the beginning of the array of max number of
// unordered iterations.
std::pair<std::vector<dc_partition>, llvm::Value *>
build_partitioned_dc(llvm_state &s, llvm::Type *fp_t, const std::vector<taylor_dc_t> &s_dc,
                     // NOLINTNEXTLINE(bugprone-easily-swappable-parameters)
                     const std::uint32_t n_eq, const std::uint32_t n_uvars, const std::uint32_t order,
                     const std::uint32_t batch_size, const bool high_accuracy)
{
    auto &bld = s.builder();
    auto &md = s.module();

    // Fetch the 32-bit integer type.
    auto *i32_t = bld.getInt32Ty();

    // Initialise the flattened version of the partitioned decomposition, containing, for each expression ex in s_dc:
    //
    // - the LLVM function for the computation of a single iteration of the Taylor derivative of ex,
    // - the index of ex in the original decomposition,
    // - ex itself,
    // - a subset of the arguments for the LLVM function, codegenned either as 32-bit indices values (for the variable
    //   and par arguments of ex, and for the hidden dependencies) or as numbers (for the constant arguments of ex).
    std::vector<
        std::tuple<llvm::Function *, std::uint32_t, expression, std::vector<std::variant<std::uint32_t, number>>>>
        flat_pdc;
    // NOTE: the segmented decomposition s_dc represents the central part of the original decomposition. Thus, the index
    // of its first subexpression is n_eq.
    std::uint32_t cur_idx = n_eq;
    for (const auto &[ex, deps] : s_dc | std::views::join) {
        assert(std::holds_alternative<func>(ex.value()));
        flat_pdc.emplace_back(
            std::get<func>(ex.value()).taylor_c_diff_get_single_iter_func(s, fp_t, n_uvars, batch_size, high_accuracy),
            // NOTE: cur_idx++ here is safe thanks to the overflow checks in taylor_compute_jet().
            cur_idx++, ex, udef_to_variants(ex, deps));
    }

    // Sort flat_pdc according to the name of the LLVM function.
    // NOTE: use stable_sort() because within each partition we want to maintain the relative order from the segmented
    // decomposition.
    std::ranges::stable_sort(flat_pdc, [](const auto &t1, const auto &t2) {
        return llvm_func_name_compare{}(std::get<0>(t1), std::get<0>(t2));
    });

    // Prepare the vector of max_nuiters, inited to zeroes.
    std::vector<std::uint32_t> max_nuiters;
    max_nuiters.resize(boost::numeric_cast<decltype(max_nuiters.size())>(order + 1u));

    // Create a view to split flat_pdc into groups based on the LLVM function name.
    auto gview = flat_pdc | std::views::chunk_by([](const auto &t1, const auto &t2) {
                     auto *f1 = std::get<0>(t1);
                     auto *f2 = std::get<0>(t2);

                     return f1->getName() == f2->getName();
                 });

    // Setup the type of the (max_)n_uiters arrays.
    auto *n_uiters_arr_t = llvm::ArrayType::get(i32_t, order + 1u);

    // Build up the partitioned decomposition.
    std::vector<dc_partition> ret;
    for (auto r : gview) {
        static_assert(std::ranges::random_access_range<decltype(r)>);
        assert(!std::ranges::empty(r));

        // Fetch a reference to the first element in the group.
        const auto &front = *std::ranges::begin(r);

        // Fetch the first LLVM function in the group (all the items in the group are assumed to contain the same
        // function).
        auto *f = std::get<0>(front);

        // Construct a view over the n_uiters vector.
        const auto &ex = std::get<2>(front);
        assert(std::holds_alternative<func>(ex.value()));
        auto n_uiters_view = std::get<func>(ex.value()).taylor_c_diff_get_n_iters(order)
                             | std::views::transform([](const auto &p) { return p.first; });

        // Update the max_nuiters vector.
        for (std::uint32_t i = 0; i <= order; ++i) {
            max_nuiters[i] = std::max(max_nuiters[i], n_uiters_view[i]);
        }

        // Setup the LLVM counterpart of n_uiters.
        auto n_uiters_const_view
            = std::move(n_uiters_view) | std::views::transform([&bld](const auto idx) { return bld.getInt32(idx); });
        std::vector<llvm::Constant *> n_uiters_arr_const(std::ranges::begin(n_uiters_const_view),
                                                         std::ranges::end(n_uiters_const_view));
        auto *n_uiters_arr = llvm::ConstantArray::get(n_uiters_arr_t, n_uiters_arr_const);
        // NOLINTNEXTLINE(cppcoreguidelines-owning-memory)
        auto *gv_n_uiters_arr = new llvm::GlobalVariable(md, n_uiters_arr->getType(), true,
                                                         llvm::GlobalVariable::PrivateLinkage, n_uiters_arr);

        // Fetch a pointer to the first element of the array.
        auto *n_uiters_ptr = bld.CreateInBoundsGEP(n_uiters_arr_t, gv_n_uiters_arr, {bld.getInt32(0), bld.getInt32(0)});

        // Init the vector of generators.
        std::vector<std::function<llvm::Value *(llvm::Value *)>> generators;

        // The first generator must produce the index of the u variable on which we are operating.
        auto u_idx_view = r | std::views::transform([](const auto &tup) { return std::get<1>(tup); });
        generators.push_back(cm_make_arg_gen_vidx(s, {std::ranges::begin(u_idx_view), std::ranges::end(u_idx_view)}));

        // The remaining generators handle the arguments of the u variable and the hidden deps. Infer their number from
        // the first element in the group.
        const auto &first_var_vec = std::get<3>(front);
        const auto n_gens = first_var_vec.size();

        // TODO explain.
        for (decltype(first_var_vec.size()) gen_idx = 0; gen_idx < n_gens; ++gen_idx) {
            auto view = r | std::views::transform([gen_idx](const auto &tup) {
                            const auto &cur_var_vec = std::get<3>(tup);

                            if (gen_idx >= cur_var_vec.size()) [[unlikely]] {
                                // TODO throw.
                            }

                            return cur_var_vec[gen_idx];
                        });

            // TODO rename.
            const auto foo = vv_transpose(std::vector(std::ranges::begin(view), std::ranges::end(view)));
            generators.push_back(std::visit(
                [&s, fp_t]<typename T>(const T &x) {
                    if constexpr (std::same_as<T, std::vector<std::uint32_t>>) {
                        return cm_make_arg_gen_vidx(s, x);
                    } else {
                        return cm_make_arg_gen_vc(s, fp_t, x);
                    }
                },
                foo));
        }

        // Construct and append the partition.
        ret.push_back({.f = f,
                       .n_uiters_ptr = n_uiters_ptr,
                       .n_ex = boost::numeric_cast<std::uint32_t>(std::ranges::size(r)),
                       .generators = std::move(generators)});
    }

    // Codegen the max_nuiters vector.
    auto max_n_uiters_const_view
        = max_nuiters | std::views::transform([&bld](const auto n) { return bld.getInt32(n); });
    std::vector<llvm::Constant *> max_n_uiters_arr_const(std::ranges::begin(max_n_uiters_const_view),
                                                         std::ranges::end(max_n_uiters_const_view));
    auto *max_n_uiters_arr = llvm::ConstantArray::get(n_uiters_arr_t, max_n_uiters_arr_const);
    // NOLINTNEXTLINE(cppcoreguidelines-owning-memory)
    auto *gv_max_n_uiters_arr = new llvm::GlobalVariable(md, max_n_uiters_arr->getType(), true,
                                                         llvm::GlobalVariable::PrivateLinkage, max_n_uiters_arr);

    // Fetch a pointer to the first element of the array.
    auto *max_n_uiters_ptr
        = bld.CreateInBoundsGEP(n_uiters_arr_t, gv_max_n_uiters_arr, {bld.getInt32(0), bld.getInt32(0)});

    // Assemble the return value.
    return std::make_pair(std::move(ret), max_n_uiters_ptr);
}

// Helper to codegen the computation of the Taylor derivatives in compact mode via driver functions implemented across
// multiple LLVM states. main_state is the state in which the stepper is defined, main_fp_t the internal scalar
// floating-point type as defined in the main state, main_par/main_time/main_tape_ptr the parameters/time/tape pointers
// as defined in the main state, dc the Taylor decomposition, s_dc its segmented counterpart, n_eq the number of
// equations/state variables, order the Taylor order, batch_size the batch size, high_accuracy the high accuracy flag,
// parallel_mode the parallel mode flag, max_svf_idx the maximum index in the decomposition of the sv funcs (or zero if
// there are no sv funcs).
//
// The return value is a list of states in which the driver functions have been defined.
std::vector<llvm_state> taylor_compute_jet_multi(llvm_state &main_state, llvm::Type *main_fp_t,
                                                 llvm::Value *main_par_ptr, llvm::Value *main_time_ptr,
                                                 llvm::Value *main_tape_ptr, const taylor_dc_t &dc,
                                                 // NOLINTNEXTLINE(bugprone-easily-swappable-parameters)
                                                 const std::vector<taylor_dc_t> &s_dc, std::uint32_t n_eq,
                                                 std::uint32_t n_uvars, std::uint32_t order, std::uint32_t batch_size,
                                                 bool high_accuracy, bool parallel_mode, std::uint32_t max_svf_idx)
{
    // Fetch the internal vector type for the main state.
    auto *main_fp_vec_type = make_vector_type(main_fp_t, batch_size);

    // Init the list of states.
    //
    // NOTE: we use lists here because it is convenient to have pointer/reference stability when iteratively
    // constructing the set of states.
    std::list<llvm_state> states;

    // Push back a new state and use it as initial current state.
    //
    // NOTE: like this, we always end up creating at least one driver function and a state, even in the degenerate case
    // of an empty decomposition, which is suboptimal peformance-wise. I do not think however that it is worth it to
    // complicate the code to avoid this corner-case pessimisation.
    states.push_back(main_state.make_similar());
    auto *cur_state = &states.back();

    // Generate the global arrays for the computation of the derivatives
    // of the state variables in the main state.
    const auto svd_gl = taylor_c_make_sv_diff_globals(main_state, main_fp_t, dc, n_uvars);

    // Build the partitioned decomposition and the array of max unordered iterations.
    const auto [pdc, max_n_uiters_arr]
        = build_partitioned_dc(main_state, main_fp_t, s_dc, n_eq, n_uvars, order, batch_size, high_accuracy);

    // Structure used to log, in trace mode, the breakdown of each segment. For each segment, this structure contains
    // the number of invocations of each function in the segment. It will be unused if we are not tracing.
    std::vector<std::vector<std::uint32_t>> segment_bd;

    // Are we tracing?
    const auto is_tracing = get_logger()->should_log(spdlog::level::trace);

    // Do we need to compute the last-order derivatives for the sv_funcs?
    const auto need_svf_lo = max_svf_idx >= n_eq;

    // Index of the state we are currently operating on.
    boost::safe_numerics::safe<unsigned> cur_state_idx = 0;

    // NOTE: unlike in compiled functions, we cannot at the same time declare and invoke the drivers from the main
    // module as the invocation happens from within an LLVM loop. Thus, we first define the drivers in the states and
    // add their declarations in the main state, and only at a later stage we perform the invocation of the drivers in
    // the main state.

    // Declarations of the drivers in the main state.
    std::vector<llvm::Function *> main_driver_decls;
    // Add the declaration for the first driver.
    main_driver_decls.push_back(taylor_cm_make_driver_proto(main_state, cur_state_idx));

    // The driver function for the evaluation of the segment containing max_svf_idx. Will remain null if we do not need
    // to compute the last-order derivatives for the sv funcs.
    // NOLINTNEXTLINE(misc-const-correctness)
    llvm::Function *max_svf_driver = nullptr;

    // Add the driver declaration to the current state, and start insertion into the driver.
    cur_state->builder().SetInsertPoint(llvm::BasicBlock::Create(
        cur_state->context(), "entry", taylor_cm_make_driver_proto(*cur_state, cur_state_idx)));

    // Variable to keep track of how many evaluation functions have been invoked in the current state.
    boost::safe_numerics::safe<std::size_t> n_evalf = 0;

    // Limit of function evaluations per state.
    //
    // NOTE: this has not been really properly tuned, needs more investigation.
    constexpr auto max_n_evalf = 200u;

    // Variable to keep track of the index of the first u variable in a segment.
    auto start_u_idx = n_eq;

    // Helper to finalise the current driver function and create a new one.
    auto start_new_driver = [&cur_state, &states, &main_state, &n_evalf, &cur_state_idx, &main_driver_decls]() {
        // Finalise the current driver.
        cur_state->builder().CreateRetVoid();

        // Create the new current state.
        states.push_back(main_state.make_similar());
        cur_state = &states.back();

        // Reset/update the counters.
        n_evalf = 0;
        ++cur_state_idx;

        // Add the driver declaration to the main state.
        main_driver_decls.push_back(taylor_cm_make_driver_proto(main_state, cur_state_idx));

        // Add the driver declaration to the current state,
        // and start insertion into the driver.
        cur_state->builder().SetInsertPoint(llvm::BasicBlock::Create(
            cur_state->context(), "entry", taylor_cm_make_driver_proto(*cur_state, cur_state_idx)));
    };

    // Setup the map of ordered iteration ranges. This will be iteratively built up and used in the next loop.
    taylor_cm_f_oiter_rng_map_t oiter_map;

    // Iterate over the segments in s_dc and codegen the code for the computation of Taylor derivatives.
    for (const auto &seg : s_dc) {
        // Cache the number of expressions in the segment.
        const auto seg_n_ex = static_cast<std::uint32_t>(seg.size());

        // Are we in the segment containing max_svf_idx? We are if:
        //
        // - we need to compute the last-order derivatives of the sv funcs,
        // - max_svf_idx is somewhere within this segment.
        //
        // In such a case, we create a driver specifically for this segment, which we will invoke again at the end of
        // this function to compute the last-order derivatives of the sv funcs.
        const auto is_svf_seg = need_svf_lo && max_svf_idx >= start_u_idx && max_svf_idx < (start_u_idx + seg_n_ex);

        if (n_evalf > max_n_evalf || is_svf_seg) {
            // Either we have codegenned enough blocks for this state, or we are in the max_svf_idx state. Finalise the
            // current driver and start the new one.
            start_new_driver();

            // Assign max_svf_driver if needed.
            if (is_svf_seg) {
                assert(max_svf_driver == nullptr);
                max_svf_driver = main_driver_decls.back();
            }
        }

        // Fetch the internal fp type for the current state.
        auto *fp_t = llvm_clone_type(*cur_state, main_fp_t);

        // Codegen the computation of the derivatives for this segment.
        const auto seg_map = taylor_cm_codegen_segment_diff(seg, start_u_idx, *cur_state, fp_t, batch_size, n_uvars,
                                                            high_accuracy, parallel_mode, oiter_map, order);

        // Update the number of invoked evaluation functions.
        n_evalf = std::accumulate(seg_map.begin(), seg_map.end(), n_evalf,
                                  [](auto a, const auto &p) { return a + p.second.first; });

        // Update start_u_idx.
        start_u_idx += seg_n_ex;

        // If we codegenned the max_svf_idx driver, start immediately a new driver. We want the max_svf_idx driver to
        // contain the codegen for a single segment and nothing more, otherwise we end up doing unnecessary work when
        // computing the last-order derivatives of the sv funcs.
        if (is_svf_seg) {
            start_new_driver();
        }

        // LCOV_EXCL_START
        // Update segment_bd if needed.
        if (is_tracing) {
            segment_bd.emplace_back();

            for (const auto &p : seg_map) {
                segment_bd.back().push_back(p.second.first);
            }
        }
        // LCOV_EXCL_STOP
    }

    // We need one last return statement for the last added state.
    cur_state->builder().CreateRetVoid();

    // LCOV_EXCL_START
    // Log segment_bd, if needed.
    if (is_tracing) {
        get_logger()->trace("Taylor function maps breakdown: {}", segment_bd);
    }
    // LCOV_EXCL_STOP

    // Back in the main state, we begin by invoking all the drivers with order zero. That is, we are computing the
    // initial values of the u variables.
    //
    // NOTE: this is an ordered iteration which relies on the guarantees that at differentiation order 0:
    //
    // - there is always exactly one ordered iteration,
    // - the single ordered iteration never reads from the accumulators, it only writes to them.
    auto &main_bld = main_state.builder();
    for (auto *cur_driver_f : main_driver_decls) {
        main_bld.CreateCall(cur_driver_f, {main_tape_ptr, main_par_ptr, main_time_ptr, main_bld.getInt32(0)});
    }

    // We then introduce a handy helper to zero out the area in the tape containing the accumulators for the current
    // order. This will be called at the beginning of the next loop.
    const auto zero_accumulators = [&](llvm::Value *cur_order) {
        llvm_loop_u32(main_state, main_bld.getInt32(n_eq), main_bld.getInt32(n_uvars), [&](llvm::Value *cur_var_idx) {
            // Fetch the value type of the tape.
            auto *main_val_t = make_vector_type(main_fp_t, batch_size);

            // Zero out the value of cur_var_idx at order cur_order.
            taylor_c_store_diff(main_state, main_val_t, main_tape_ptr, n_uvars, cur_order, cur_var_idx,
                                llvm_codegen(main_state, main_val_t, number{0.}));
        });
    };

    // Next, we compute all derivatives up to order 'order - 1'.
    llvm_loop_u32(main_state, main_bld.getInt32(1), main_bld.getInt32(order), [&](llvm::Value *cur_order) {
        // State variables first.
        taylor_c_compute_sv_diffs(main_state, main_fp_t, svd_gl, main_tape_ptr, main_par_ptr, n_uvars, cur_order,
                                  batch_size);

        // Zero out the accumulators for the current order.
        zero_accumulators(cur_order);

        // Next, we run the unordered iterations.

        // Load the max number of unordered iterations for the current order.
        auto *main_i32_t = main_bld.getInt32Ty();
        auto *max_n_uiters_ptr = main_bld.CreateInBoundsGEP(main_i32_t, max_n_uiters_arr, {cur_order});
        auto *max_n_uiters = main_bld.CreateLoad(main_i32_t, max_n_uiters_ptr);

        llvm_loop_u32(main_state, main_bld.getInt32(0), max_n_uiters, [&](llvm::Value *cur_u_iter) {
            // Iterate over the partitions.
            for (const auto &part : pdc) {
                const auto &gens = part.generators;

                // Load the number of iterations for the current partition at the given order.
                auto *n_uiters_ptr = main_bld.CreateInBoundsGEP(main_i32_t, part.n_uiters_ptr, {cur_order});
                auto *n_uiters = main_bld.CreateLoad(main_i32_t, n_uiters_ptr);

                // The unordered iterations for the current partition need to be performed only if cur_u_iter <
                // n_uiters.
                llvm_if_then_else(
                    main_state, main_bld.CreateICmpULT(cur_u_iter, n_uiters),
                    [&]() {
                        // Iterate over the total number of expressions in the partition.
                        llvm_loop_u32(main_state, main_bld.getInt32(0), main_bld.getInt32(part.n_ex),
                                      [&](llvm::Value *cur_call_idx) {
                                          // Create the u variable index from the first generator.
                                          auto *u_idx = gens[0](cur_call_idx);

                                          // Initialise the vector of arguments with which func must be called. The
                                          // following
                                          // initial arguments are always present:
                                          // - current Taylor order,
                                          // - u index of the variable,
                                          // - tape of derivatives,
                                          // - pointer to the param values,
                                          // - pointer to the time value(s).
                                          std::vector<llvm::Value *> args{cur_order, u_idx, main_tape_ptr, main_par_ptr,
                                                                          main_time_ptr};

                                          // Create the arguments from the other generators.
                                          for (decltype(gens.size()) i = 1; i < gens.size(); ++i) {
                                              args.push_back(gens[i](cur_call_idx));
                                          }

                                          // Compute the pointer to the accumulator.
                                          auto *acc_ptr = main_bld.CreateInBoundsGEP(
                                              main_fp_vec_type, main_tape_ptr,
                                              {main_bld.CreateAdd(
                                                  main_bld.CreateMul(cur_order, main_bld.getInt32(n_uvars)), u_idx)});

                                          // Add it to the list of arguments.
                                          args.push_back(acc_ptr);

                                          // Add the current iteration index to the list of arguments.
                                          args.push_back(cur_u_iter);

                                          // Perform a single iteration of the calculation of the derivative.
                                          main_bld.CreateCall(part.f, args);
                                      });
                    },
                    []() {});
            }
        });

        // Next, run the ordered iterations.
        for (auto *cur_driver_f : main_driver_decls) {
            main_bld.CreateCall(cur_driver_f, {main_tape_ptr, main_par_ptr, main_time_ptr, cur_order});
        }
    });

    // Next, we compute the last-order derivatives for the state variables.
    taylor_c_compute_sv_diffs(main_state, main_fp_t, svd_gl, main_tape_ptr, main_par_ptr, n_uvars,
                              main_bld.getInt32(order), batch_size);

    // Finally, we compute the last-order derivatives for the sv_funcs, if needed. Because the sv funcs correspond to u
    // variables somewhere in the decomposition, we will have to compute the last-order derivatives of the u variables
    // until we are sure all sv_funcs derivatives have been properly computed.
    if (need_svf_lo) {
        assert(max_svf_driver != nullptr);

        // What we do here is to iterate over all the drivers, invoke them one by one, and break out when we have
        // detected max_svf_driver.
        for (auto *cur_driver_f : main_driver_decls) {
            main_bld.CreateCall(cur_driver_f, {main_tape_ptr, main_par_ptr, main_time_ptr, main_bld.getInt32(order)});

            if (cur_driver_f == max_svf_driver) {
                break;
            }
        }
    }

    // Return the states.
    return ranges_to<std::vector<llvm_state>>(states | std::views::as_rvalue);
}

// Helper for the computation of a jet of derivatives in compact mode, used in taylor_compute_jet(). The return values
// are the size/alignment requirements for the tape of derivatives and the list of states in which the drivers are
// implemented. All LLVM values and types passed to this function are defined in the main state.
std::pair<std::array<std::size_t, 2>, std::vector<llvm_state>> taylor_compute_jet_compact_mode(
    // NOLINTNEXTLINE(bugprone-easily-swappable-parameters)
    llvm_state &main_state, llvm::Type *main_fp_t, llvm::Value *order0, llvm::Value *main_par_ptr,
    llvm::Value *main_time_ptr, llvm::Value *main_tape_ptr, const taylor_dc_t &dc,
    const std::vector<std::uint32_t> &sv_funcs_dc, std::uint32_t n_eq, std::uint32_t n_uvars, std::uint32_t order,
    std::uint32_t batch_size, bool high_accuracy, bool parallel_mode)
{
    auto &main_bld = main_state.builder();
    auto &main_md = main_state.module();

    // Determine the vector type corresponding to main_fp_t.
    auto *main_fp_vec_t = make_vector_type(main_fp_t, batch_size);

    // Fetch the external type corresponding to fp_type.
    auto *main_ext_fp_t = make_external_llvm_type(main_fp_t);

    // Split dc into segments.
    const auto s_dc = taylor_segment_dc(dc, n_eq);

    // Determine the maximum u variable index appearing in sv_funcs_dc, or zero
    // if sv_funcs_dc is empty.
    const auto max_svf_idx
        = sv_funcs_dc.empty() ? static_cast<std::uint32_t>(0) : *std::ranges::max_element(sv_funcs_dc);

    // Determine the total number of elements to be stored in the tape of derivatives. We will be storing all the
    // derivatives of the u variables up to order 'order - 1', the derivatives of order 'order' of the state variables
    // and the derivatives of order 'order' of the sv_funcs.
    //
    // NOTE: if sv_funcs_dc is empty, or if all its indices are not greater than the indices of the state variables,
    // then we don't need additional slots after the sv derivatives. If we need additional slots, allocate another full
    // column of derivatives, as it is complicated at this stage to know exactly how many slots we will need.
    //
    // NOTE: overflow checking for this computation has been performed externally.
    const auto tot_tape_N = (max_svf_idx < n_eq) ? ((n_uvars * order) + n_eq) : (n_uvars * (order + 1u));

    // Total required size in bytes for the tape.
    const auto tape_sz = boost::safe_numerics::safe<std::size_t>(get_size(main_md, main_fp_vec_t)) * tot_tape_N;

    // Tape alignment.
    const auto tape_al = boost::numeric_cast<std::size_t>(get_alignment(main_md, main_fp_vec_t));

    // Log the runtime of IR construction in trace mode.
    spdlog::stopwatch sw;

    // NOTE: tape_ptr is used as temporary storage for the current function, but it is provided externally from
    // dynamically-allocated memory in order to avoid stack overflow. This creates a situation in which LLVM cannot
    // elide stores into tape_ptr (even if it figures out a way to avoid storing intermediate results into it) because
    // LLVM must assume that some other function may use these stored values later. Thus, we declare via an intrinsic
    // that the lifetime of tape_ptr begins here and ends at the end of the function, so that LLVM can assume that any
    // value stored in it cannot be possibly used outside this function.
    main_bld.CreateLifetimeStart(main_tape_ptr, main_bld.getInt64(tape_sz));

    // Copy the order-0 derivatives of the state variables into the tape.
    // NOTE: overflow checking is already done in the parent function.
    llvm_loop_u32(main_state, main_bld.getInt32(0), main_bld.getInt32(n_eq), [&](llvm::Value *cur_var_idx) {
        // Fetch the pointer from order0.
        auto *ptr = main_bld.CreateInBoundsGEP(main_ext_fp_t, order0,
                                               main_bld.CreateMul(cur_var_idx, main_bld.getInt32(batch_size)));

        // Load as a vector.
        auto *vec = ext_load_vector_from_memory(main_state, main_fp_t, ptr, batch_size);

        // Store into tape_ptr.
        taylor_c_store_diff(main_state, main_fp_vec_t, main_tape_ptr, n_uvars, main_bld.getInt32(0), cur_var_idx, vec);
    });

    // Codegen the computation of the Taylor derivatives across multiple states.
    auto states = taylor_compute_jet_multi(main_state, main_fp_t, main_par_ptr, main_time_ptr, main_tape_ptr, dc, s_dc,
                                           n_eq, n_uvars, order, batch_size, high_accuracy, parallel_mode, max_svf_idx);

    get_logger()->trace("Taylor IR creation compact mode runtime: {}", sw);

    // Return the tape size/alignment and the list of states containing the drivers.
    return std::make_pair(std::array<std::size_t, 2>{tape_sz, tape_al}, std::move(states));
}

// Given an input pointer 'in', load the first n * batch_size values in it as n vectors
// with size batch_size. If batch_size is 1, the values will be loaded as scalars.
// 'in' is an external pointer.
// NOLINTNEXTLINE(bugprone-easily-swappable-parameters)
auto taylor_load_values(llvm_state &s, llvm::Type *fp_t, llvm::Value *in, std::uint32_t n, std::uint32_t batch_size)
{
    assert(batch_size > 0u); // LCOV_EXCL_LINE

    auto &builder = s.builder();

    // Fetch the external type corresponding to fp_t.
    auto *ext_fp_t = make_external_llvm_type(fp_t);

    std::vector<llvm::Value *> retval;
    for (std::uint32_t i = 0; i < n; ++i) {
        // Fetch the pointer from in.
        // NOTE: overflow checking is done in the parent function.
        auto *ptr = builder.CreateInBoundsGEP(ext_fp_t, in, builder.getInt32(i * batch_size));

        // Load the value in vector mode.
        retval.push_back(ext_load_vector_from_memory(s, fp_t, ptr, batch_size));
    }

    return retval;
}

} // namespace

// Helper function to compute the jet of Taylor derivatives up to a given order.
//
// n_eq is the number of equations/variables in the ODE sys, dc its Taylor decomposition, n_uvars the total number of u
// variables in the decomposition. order is the max derivative order desired, batch_size the batch size. order0 is a
// pointer to an array of (at least) n_eq * batch_size scalar elements containing the derivatives of order 0. par_ptr is
// a pointer to an array containing the numerical values of the parameters, time_ptr a pointer to the time value(s),
// tape_ptr a pointer to the tape of derivatives (only in compact mode, otherwise a null value). sv_funcs are the
// indices, in the decomposition, of the functions of state variables.
//
// order0, par_ptr and time_ptr are all external pointers.
//
// The return value is a variant containing either:
//
// - in compact mode, the size/alignment requirements for the tape of derivatives and the list of states in which the
//   driver functions are implemented, or
// - the jet of derivatives of the state variables and sv_funcs up to order 'order'.
std::variant<std::pair<std::array<std::size_t, 2>, std::vector<llvm_state>>, std::vector<llvm::Value *>>
taylor_compute_jet(llvm_state &s, llvm::Type *fp_t, llvm::Value *order0, llvm::Value *par_ptr, llvm::Value *time_ptr,
                   llvm::Value *tape_ptr, const taylor_dc_t &dc, const std::vector<std::uint32_t> &sv_funcs_dc,
                   std::uint32_t n_eq, std::uint32_t n_uvars, std::uint32_t order, std::uint32_t batch_size,
                   bool compact_mode, bool high_accuracy, bool parallel_mode)
{
    // LCOV_EXCL_START
    assert(batch_size > 0u);
    assert(n_eq > 0u);
    assert(order > 0u);
    assert((tape_ptr != nullptr) == compact_mode);
    // LCOV_EXCL_STOP

    // Overflow checks.
    using safe_u32_t = boost::safe_numerics::safe<std::uint32_t>;
    try {
        // We must be able to represent n_uvars * (order + 1) as a 32-bit unsigned integer. This is the maximum total
        // number of derivatives we will have to compute and store, with the +1 taking into account the extra slots that
        // might be needed by sv_funcs_dc. If sv_funcs_dc is empty, we need only n_uvars * order + n_eq derivatives.
        static_cast<void>(static_cast<std::uint32_t>(n_uvars * (safe_u32_t(order) + 1u)));

        // We also need to be able to index up to n_eq * batch_size in order0.
        static_cast<void>(static_cast<std::uint32_t>(safe_u32_t(n_eq) * batch_size));
        // LCOV_EXCL_START
    } catch (...) {
        throw std::overflow_error(
            "An overflow condition was detected in the computation of a jet of Taylor derivatives");
    }
    // LCOV_EXCL_STOP

    if (compact_mode) {
        return taylor_compute_jet_compact_mode(s, fp_t, order0, par_ptr, time_ptr, tape_ptr, dc, sv_funcs_dc, n_eq,
                                               n_uvars, order, batch_size, high_accuracy, parallel_mode);
    } else {
        // Log the runtime of IR construction in trace mode.
        spdlog::stopwatch sw;

        // Init the derivatives array with the order 0 of the state variables.
        auto diff_arr = taylor_load_values(s, fp_t, order0, n_eq, batch_size);

        // Compute the order-0 derivatives of the other u variables.
        for (auto i = n_eq; i < n_uvars; ++i) {
            diff_arr.push_back(taylor_diff(s, fp_t, dc[i].first, dc[i].second, diff_arr, par_ptr, time_ptr, n_uvars, 0,
                                           i, batch_size, high_accuracy));
        }

        // Compute the derivatives order by order, starting from 1 to order excluded.
        // We will compute the highest derivatives of the state variables separately
        // in the last step.
        for (std::uint32_t cur_order = 1; cur_order < order; ++cur_order) {
            // Begin with the state variables.
            // NOTE: the derivatives of the state variables
            // are at the end of the decomposition vector.
            for (auto i = n_uvars; i < boost::numeric_cast<std::uint32_t>(dc.size()); ++i) {
                diff_arr.push_back(
                    taylor_compute_sv_diff(s, fp_t, dc[i].first, diff_arr, par_ptr, n_uvars, cur_order, batch_size));
            }

            // Now the other u variables.
            for (auto i = n_eq; i < n_uvars; ++i) {
                diff_arr.push_back(taylor_diff(s, fp_t, dc[i].first, dc[i].second, diff_arr, par_ptr, time_ptr, n_uvars,
                                               cur_order, i, batch_size, high_accuracy));
            }
        }

        // Compute the last-order derivatives for the state variables.
        for (auto i = n_uvars; i < boost::numeric_cast<std::uint32_t>(dc.size()); ++i) {
            diff_arr.push_back(
                taylor_compute_sv_diff(s, fp_t, dc[i].first, diff_arr, par_ptr, n_uvars, order, batch_size));
        }

        // If there are sv funcs, we need to compute their last-order derivatives too:
        // we will need to compute the derivatives of the u variables up to
        // the maximum index in sv_funcs_dc.
        const auto max_svf_idx
            = sv_funcs_dc.empty() ? static_cast<std::uint32_t>(0) : *std::ranges::max_element(sv_funcs_dc);

        // NOTE: if there are no sv_funcs, max_svf_idx is set to zero
        // above, thus we never enter the loop.
        // NOTE: <= because max_svf_idx is an index, not a size.
        for (std::uint32_t i = n_eq; i <= max_svf_idx; ++i) {
            diff_arr.push_back(taylor_diff(s, fp_t, dc[i].first, dc[i].second, diff_arr, par_ptr, time_ptr, n_uvars,
                                           order, i, batch_size, high_accuracy));
        }

#if !defined(NDEBUG)
        if (sv_funcs_dc.empty()) {
            assert(diff_arr.size() == (static_cast<decltype(diff_arr.size())>(n_uvars) * order) + n_eq);
        } else {
            // NOTE: we use std::max<std::uint32_t>(n_eq, max_svf_idx + 1u) here because
            // the sv funcs could all be aliases of the state variables themselves,
            // in which case in the previous loop we ended up appending nothing.
            assert(diff_arr.size()
                   == (static_cast<decltype(diff_arr.size())>(n_uvars) * order)
                          + std::max<std::uint32_t>(n_eq, max_svf_idx + 1u));
        }
#endif

        // Extract the derivatives of the state variables and sv_funcs from diff_arr.
        std::vector<llvm::Value *> retval;
        for (std::uint32_t o = 0; o <= order; ++o) {
            for (std::uint32_t var_idx = 0; var_idx < n_eq; ++var_idx) {
                retval.push_back(taylor_fetch_diff(diff_arr, var_idx, o, n_uvars));
            }
            for (auto idx : sv_funcs_dc) {
                retval.push_back(taylor_fetch_diff(diff_arr, idx, o, n_uvars));
            }
        }

        get_logger()->trace("Taylor IR creation default mode runtime: {}", sw);

        return retval;
    }
}

// Small helper to construct a default value for the max_delta_t
// keyword argument. The default value is +inf.
template <typename T>
T taylor_default_max_delta_t()
{
#if defined(HEYOKA_HAVE_REAL)
    if constexpr (std::is_same_v<T, mppp::real>) {
        // NOTE: the precision here does not matter,
        // it will be rounded to the correct precision in
        // any case.
        return mppp::real{mppp::real_kind::inf, 128};
    } else {
#endif
        return std::numeric_limits<T>::infinity();
#if defined(HEYOKA_HAVE_REAL)
    }
#endif
}

// Explicit instantiations.
template HEYOKA_DLL_PUBLIC float taylor_default_max_delta_t<float>();

template HEYOKA_DLL_PUBLIC double taylor_default_max_delta_t<double>();

template HEYOKA_DLL_PUBLIC long double taylor_default_max_delta_t<long double>();

#if defined(HEYOKA_HAVE_REAL128)

template HEYOKA_DLL_PUBLIC mppp::real128 taylor_default_max_delta_t<mppp::real128>();

#endif

#if defined(HEYOKA_HAVE_REAL)

template HEYOKA_DLL_PUBLIC mppp::real taylor_default_max_delta_t<mppp::real>();

#endif

} // namespace detail

HEYOKA_END_NAMESPACE

#if defined(__GNUC__) && (__GNUC__ >= 11)

#pragma GCC diagnostic pop

#endif<|MERGE_RESOLUTION|>--- conflicted
+++ resolved
@@ -727,111 +727,8 @@
     auto &bld = s.builder();
     auto &md = s.module();
 
-<<<<<<< HEAD
     // Fetch the size-2 array type used to represent an iteration range.
     auto *i32_pair_t = llvm::ArrayType::get(bld.getInt32Ty(), 2);
-=======
-    // Fetch the current insertion block, so that we can restore it later.
-    auto *orig_bb = bld.GetInsertBlock();
-
-    // Fetch several types from the current context.
-    auto *ptr_tp = llvm::PointerType::getUnqual(ctx);
-    auto *i32_tp = bld.getInt32Ty();
-    auto *void_tp = bld.getVoidTy();
-
-    // Init the vectors with the constant initializers for the workers/ncalls arrays.
-    std::vector<llvm::Constant *> workers_arr, ncalls_arr;
-
-    // Generate the workers for each block.
-    for (const auto &[func, fpair] : seg_map) {
-        const auto &[ncalls, gens] = fpair;
-
-        // Create the prototype for the current worker. The arguments are:
-        //
-        // - int32 begin/end call range,
-        // - tape pointer (read & write),
-        // - par pointer (read-only),
-        // - time pointer (read-only),
-        // - int32 Taylor order.
-        //
-        // The pointer arguments cannot overlap.
-        const std::vector<llvm::Type *> worker_args{i32_tp, i32_tp, ptr_tp, ptr_tp, ptr_tp, i32_tp};
-
-        // The worker does not return anything.
-        auto *worker_proto = llvm::FunctionType::get(void_tp, worker_args, false);
-        assert(worker_proto != nullptr); // LCOV_EXCL_LINE
-
-        // Create the worker.
-        auto *worker = llvm::Function::Create(worker_proto, llvm::Function::PrivateLinkage, "", &md);
-
-        // NOTE: the worker cannot call itself recursively.
-        worker->addFnAttr(llvm::Attribute::NoRecurse);
-
-        // Add the arguments' attributes.
-        auto *begin_arg = worker->args().begin();
-        begin_arg->setName("begin");
-
-        auto *end_arg = worker->args().begin() + 1;
-        end_arg->setName("end");
-
-        auto *tape_ptr_arg = worker->args().begin() + 2;
-        tape_ptr_arg->setName("tape_ptr");
-        llvm_add_no_capture_argattr(s, tape_ptr_arg);
-        tape_ptr_arg->addAttr(llvm::Attribute::NoAlias);
-
-        auto *par_ptr_arg = worker->args().begin() + 3;
-        par_ptr_arg->setName("par_ptr");
-        llvm_add_no_capture_argattr(s, par_ptr_arg);
-        par_ptr_arg->addAttr(llvm::Attribute::NoAlias);
-        par_ptr_arg->addAttr(llvm::Attribute::ReadOnly);
-
-        auto *time_ptr_arg = worker->args().begin() + 4;
-        time_ptr_arg->setName("time_ptr");
-        llvm_add_no_capture_argattr(s, time_ptr_arg);
-        time_ptr_arg->addAttr(llvm::Attribute::NoAlias);
-        time_ptr_arg->addAttr(llvm::Attribute::ReadOnly);
-
-        auto *order_arg = worker->args().begin() + 5;
-        order_arg->setName("order");
-
-        // Create a new basic block to start insertion into.
-        auto *bb = llvm::BasicBlock::Create(ctx, "entry", worker);
-        assert(bb != nullptr); // LCOV_EXCL_LINE
-        bld.SetInsertPoint(bb);
-
-        // Loop over the begin/end range.
-        llvm_loop_u32(s, begin_arg, end_arg, [&](llvm::Value *cur_call_idx) {
-            // Create the u variable index from the first generator.
-            auto *u_idx = gens[0](cur_call_idx);
-
-            // Initialise the vector of arguments with which func must be called. The following
-            // initial arguments are always present:
-            // - current Taylor order,
-            // - u index of the variable,
-            // - tape of derivatives,
-            // - pointer to the param values,
-            // - pointer to the time value(s).
-            std::vector<llvm::Value *> args{order_arg, u_idx, tape_ptr_arg, par_ptr_arg, time_ptr_arg};
-
-            // Create the other arguments via the generators.
-            for (decltype(gens.size()) i = 1; i < gens.size(); ++i) {
-                args.push_back(gens[i](cur_call_idx));
-            }
-
-            // Calculate the derivative and store the result.
-            taylor_c_store_diff(s, fp_vec_type, tape_ptr_arg, n_uvars, order_arg, u_idx, bld.CreateCall(func, args));
-        });
-
-        // Return.
-        bld.CreateRetVoid();
-
-        // Add a pointer to the current worker to workers_arr.
-        workers_arr.push_back(worker);
-
-        // Add ncalls to ncalls_arr.
-        ncalls_arr.push_back(bld.getInt32(boost::numeric_cast<std::uint32_t>(ncalls)));
-    }
->>>>>>> 12fc6c16
 
     // Fetch the type for the array of ordered iteration ranges.
     auto *rng_arr_t = llvm::ArrayType::get(i32_pair_t, order + 1u);
