--- conflicted
+++ resolved
@@ -12,11 +12,8 @@
 #include <cmath>
 #include <cstddef>
 #include <cstdint>
-<<<<<<< HEAD
 #include <deque>
 #include <functional>
-=======
->>>>>>> 759fae49
 #include <iterator>
 #include <limits>
 #include <numeric>
@@ -1417,11 +1414,7 @@
 
                         // NOTE: here we will be assuming that, for all supported
                         // float types, multiplication by 2 is exact.
-<<<<<<< HEAD
-                        // Since we are assuming IEEE binary floats anyway, we should be
-=======
                         // Since we are assuming IEEE floats anyway, we should be
->>>>>>> 759fae49
                         // safe here.
                         // NOTE: y should never become infinity here, because this would mean
                         // that x is integral (since large float values are all integrals anyway).
@@ -1577,7 +1570,6 @@
     return ret;
 }
 
-<<<<<<< HEAD
 std::optional<std::vector<expression>::size_type>
 decompose(std::unordered_map<const void *, std::vector<expression>::size_type> &func_map, const expression &ex,
           std::vector<expression> &dc)
@@ -2506,8 +2498,6 @@
 
 } // namespace
 
-=======
->>>>>>> 759fae49
 } // namespace detail
 
 template <typename T>
