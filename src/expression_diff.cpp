// Copyright 2020, 2021, 2022, 2023 Francesco Biscani (bluescarni@gmail.com), Dario Izzo (dario.izzo@gmail.com)
//
// This file is part of the heyoka library.
//
// This Source Code Form is subject to the terms of the Mozilla
// Public License v. 2.0. If a copy of the MPL was not distributed
// with this file, You can obtain one at http://mozilla.org/MPL/2.0/.

#include <algorithm>
#include <cassert>
#include <cstddef>
#include <cstdint>
#include <deque>
#include <functional>
#include <iterator>
#include <memory>
#include <numeric>
#include <ostream>
#include <stdexcept>
#include <string>
#include <tuple>
#include <type_traits>
#include <unordered_map>
#include <unordered_set>
#include <utility>
#include <variant>
#include <vector>

#include <boost/container/container_fwd.hpp>
#include <boost/container_hash/hash.hpp>
#include <boost/numeric/conversion/cast.hpp>
#include <boost/safe_numerics/safe_integer.hpp>

#include <fmt/core.h>
#include <fmt/ranges.h>

#include <oneapi/tbb/parallel_sort.h>

#include <heyoka/config.hpp>
#include <heyoka/detail/fast_unordered.hpp>
#include <heyoka/detail/func_cache.hpp>
#include <heyoka/detail/logging_impl.hpp>
#include <heyoka/detail/string_conv.hpp>
#include <heyoka/detail/type_traits.hpp>
#include <heyoka/expression.hpp>
#include <heyoka/func.hpp>
#include <heyoka/math/sum.hpp>
#include <heyoka/number.hpp>
#include <heyoka/param.hpp>
#include <heyoka/s11n.hpp>
#include <heyoka/variable.hpp>

HEYOKA_BEGIN_NAMESPACE

namespace detail
{

expression diff(funcptr_map<expression> &func_map, const expression &e, const std::string &s)
{
    return std::visit(
        [&func_map, &s](const auto &arg) {
            using type = uncvref_t<decltype(arg)>;

            if constexpr (std::is_same_v<type, number>) {
                return std::visit(
                    [](const auto &v) { return expression{number{static_cast<uncvref_t<decltype(v)>>(0)}}; },
                    arg.value());
            } else if constexpr (std::is_same_v<type, param>) {
                return 0_dbl;
            } else if constexpr (std::is_same_v<type, variable>) {
                if (s == arg.name()) {
                    return 1_dbl;
                } else {
                    return 0_dbl;
                }
            } else {
                const auto f_id = arg.get_ptr();

                if (auto it = func_map.find(f_id); it != func_map.end()) {
                    // We already performed diff on the current function,
                    // fetch the result from the cache.
                    return it->second;
                }

                auto ret = arg.diff(func_map, s);

                // Put the return value in the cache.
                [[maybe_unused]] const auto [_, flag] = func_map.emplace(f_id, ret);
                // NOTE: an expression cannot contain itself.
                assert(flag);

                return ret;
            }
        },
        e.value());
}

expression diff(funcptr_map<expression> &func_map, const expression &e, const param &p)
{
    return std::visit(
        [&func_map, &p](const auto &arg) {
            using type = uncvref_t<decltype(arg)>;

            if constexpr (std::is_same_v<type, number>) {
                return std::visit(
                    [](const auto &v) { return expression{number{static_cast<uncvref_t<decltype(v)>>(0)}}; },
                    arg.value());
            } else if constexpr (std::is_same_v<type, param>) {
                if (p.idx() == arg.idx()) {
                    return 1_dbl;
                } else {
                    return 0_dbl;
                }
            } else if constexpr (std::is_same_v<type, variable>) {
                return 0_dbl;
            } else {
                const auto f_id = arg.get_ptr();

                if (auto it = func_map.find(f_id); it != func_map.end()) {
                    // We already performed diff on the current function,
                    // fetch the result from the cache.
                    return it->second;
                }

                auto ret = arg.diff(func_map, p);

                // Put the return value in the cache.
                [[maybe_unused]] const auto [_, flag] = func_map.emplace(f_id, ret);
                // NOTE: an expression cannot contain itself.
                assert(flag);

                return ret;
            }
        },
        e.value());
}

} // namespace detail

expression diff(const expression &e, const std::string &s)
{
    detail::funcptr_map<expression> func_map;

    return detail::diff(func_map, e, s);
}

expression diff(const expression &e, const param &p)
{
    detail::funcptr_map<expression> func_map;

    return detail::diff(func_map, e, p);
}

// NOLINTNEXTLINE(bugprone-easily-swappable-parameters)
expression diff(const expression &e, const expression &x)
{
    return std::visit(
        [&e](const auto &v) -> expression {
            if constexpr (std::is_same_v<detail::uncvref_t<decltype(v)>, variable>) {
                return diff(e, v.name());
            } else if constexpr (std::is_same_v<detail::uncvref_t<decltype(v)>, param>) {
                return diff(e, v);
            } else {
                throw std::invalid_argument(
                    "Derivatives are currently supported only with respect to variables and parameters");
            }
        },
        x.value());
}

namespace detail
{

// Function decomposition for symbolic differentiation.
std::pair<std::vector<expression>, std::vector<expression>::size_type>
diff_decompose(const std::vector<expression> &v_ex_)
{
    // Determine the list of variables and params.
    const auto vars = get_variables(v_ex_);
    const auto nvars = vars.size();

    const auto params = get_params(v_ex_);
    const auto npars = params.size();

    // Cache the number of outputs.
    const auto nouts = v_ex_.size();
    assert(nouts > 0u);

    // Create the map for renaming variables and params to u_i.
    // The variables will precede the params. The renaming will be
    // done in alphabetical order for the variables and in index order
    // for the params.
    std::unordered_map<expression, expression> repl_map;
    {
        boost::safe_numerics::safe<std::size_t> u_idx = 0;

        for (const auto &var : vars) {
            [[maybe_unused]] const auto eres
                = repl_map.emplace(var, fmt::format("u_{}", static_cast<std::size_t>(u_idx++)));
            assert(eres.second);
        }

        for (const auto &p : params) {
            [[maybe_unused]] const auto eres
                = repl_map.emplace(p, fmt::format("u_{}", static_cast<std::size_t>(u_idx++)));
            assert(eres.second);
        }
    }

    // NOTE: split prods into binary mults. In reverse-mode AD,
    // n-ary products slow down performance because the complexity
    // of each adjoint increases linearly with the number of arguments,
    // leading to quadratic complexity in the reverse pass. By contrast,
    // the adjoints of binary products have fixed complexity and the number
    // of binary multiplications necessary to reconstruct an n-ary product
    // increases only linearly with the number of arguments.
    auto v_ex = detail::split_prods_for_decompose(v_ex_, 2u);

    // Unfix: fix() calls are not necessary any more, they will just increase
    // the decomposition's size and mess up the derivatives.
    // NOTE: unfix is the last step, as we want to keep expressions
    // fixed in the previous preprocessing steps.
    v_ex = unfix(v_ex);

#if !defined(NDEBUG)

    // Save copy for checking in debug mode.
    const auto v_ex_verify = v_ex;

#endif

    // Rename variables and params.
    v_ex = subs(v_ex, repl_map);

    // Init the decomposition. It begins with a list
    // of the original variables and params of the function.
    std::vector<expression> ret;
    ret.reserve(boost::safe_numerics::safe<decltype(ret.size())>(nvars) + npars);
    for (const auto &var : vars) {
        // NOTE: transform into push_back() once get_variables() returns
        // expressions rather than strings.
        ret.emplace_back(var);
    }
    for (const auto &par : params) {
        ret.push_back(par);
    }

    // Prepare the outputs vector.
    std::vector<expression> outs;
    outs.reserve(nouts);

    // Log the construction runtime in trace mode.
    spdlog::stopwatch sw;

    // Run the decomposition.
    detail::funcptr_map<std::vector<expression>::size_type> func_map;
    for (const auto &ex : v_ex) {
        // Decompose the current component.
        if (const auto dres = detail::decompose(func_map, ex, ret)) {
            // NOTE: if the component was decomposed
            // (that is, it is not constant or a single variable),
            // then the output is a u variable.
            // NOTE: all functions are forced to return
            // a non-empty dres
            // in the func API, so the only entities that
            // can return an empty dres are consts or
            // variables.
            outs.emplace_back(fmt::format("u_{}", *dres));
        } else {
            // NOTE: params have been turned into variables,
            // thus here the only 2 possibilities are variable
            // and number.
            assert(std::holds_alternative<variable>(ex.value()) || std::holds_alternative<number>(ex.value()));

            outs.push_back(ex);
        }
    }

    assert(outs.size() == nouts);

    // Append the definitions of the outputs.
    ret.insert(ret.end(), outs.begin(), outs.end());

    get_logger()->trace("diff decomposition construction runtime: {}", sw);

#if !defined(NDEBUG)

    // Verify the decomposition.
    // NOTE: nvars + npars is implicitly converted to std::vector<expression>::size_type here.
    // This is fine, as the decomposition must contain at least nvars + npars items.
    verify_function_dec(v_ex_verify, ret, nvars + npars, true);

#endif

    // Simplify the decomposition.
    // NOTE: nvars + npars is implicitly converted to std::vector<expression>::size_type here.
    // This is fine, as the decomposition must contain at least nvars + npars items.
    ret = function_decompose_cse(ret, nvars + npars, nouts);

#if !defined(NDEBUG)

    // Verify the decomposition.
    verify_function_dec(v_ex_verify, ret, nvars + npars, true);

#endif

    // Run the breadth-first topological sort on the decomposition.
    // NOTE: nvars + npars is implicitly converted to std::vector<expression>::size_type here.
    // This is fine, as the decomposition must contain at least nvars + npars items.
    ret = function_sort_dc(ret, nvars + npars, nouts);

#if !defined(NDEBUG)

    // Verify the decomposition.
    verify_function_dec(v_ex_verify, ret, nvars + npars, true);

#endif

    return {std::move(ret), nvars + npars};
}

namespace
{

// NOLINTNEXTLINE(bugprone-easily-swappable-parameters)
auto diff_make_adj_dep(const std::vector<expression> &dc, std::vector<expression>::size_type nvars,
                       [[maybe_unused]] std::vector<expression>::size_type nouts)
{
    // NOTE: the shortest possible dc is for a scalar
    // function identically equal to a number. In this case,
    // dc will have a size of 1.
    assert(!dc.empty());
    assert(nvars < dc.size());
    assert(nouts >= 1u);
    assert(nouts <= dc.size());

    using idx_t = std::vector<expression>::size_type;

    // Do an initial pass to create the adjoints, the
    // vectors of direct and reverse dependencies,
    // and the substitution map.
    std::vector<fast_umap<std::uint32_t, expression>> adj;
    adj.resize(boost::numeric_cast<decltype(adj.size())>(dc.size()));

    std::vector<std::vector<std::uint32_t>> dep;
    dep.resize(boost::numeric_cast<decltype(dep.size())>(dc.size()));

    std::vector<std::vector<std::uint32_t>> revdep;
    revdep.resize(boost::numeric_cast<decltype(revdep.size())>(dc.size()));

    std::unordered_map<std::string, expression> subs_map;

    for (idx_t i = 0; i < nvars; ++i) {
        assert(subs(dc[i], subs_map) == dc[i]);

        // NOTE: no adjoints or direct/reverse dependencies needed for the initial definitions,
        // we only need to fill in subs_map.
        [[maybe_unused]] const auto flag = subs_map.emplace(fmt::format("u_{}", i), dc[i]).second;

        assert(flag);
    }

    for (idx_t i = nvars; i < dc.size(); ++i) {
        auto &cur_adj_dict = adj[i];
        auto &cur_dep = dep[i];

        for (const auto &var : get_variables(dc[i])) {
            const auto idx = uname_to_index(var);

            assert(cur_adj_dict.count(idx) == 0u);
            cur_adj_dict[idx] = diff(dc[i], var);

            assert(idx < revdep.size());
            revdep[idx].push_back(boost::numeric_cast<std::uint32_t>(i));

            cur_dep.push_back(idx);
        }

        subs_map.emplace(fmt::format("u_{}", i), subs(dc[i], subs_map));
    }

    // Sort the vectors of reverse dependencies.
    // NOTE: this is not strictly necessary for the correctness
    // of the algorithm. It will just ensure that when we eventually
    // compute the derivative of the output wrt a subexpression, the
    // summation over the reverse dependencies happens in index order.
    for (auto &rvec : revdep) {
        std::sort(rvec.begin(), rvec.end());

        // Check that there are no duplicates.
        assert(std::adjacent_find(rvec.begin(), rvec.end()) == rvec.end());
    }

#if !defined(NDEBUG)

    // Sanity checks in debug mode.
    for (idx_t i = 0; i < nvars; ++i) {
        // No adjoints for the vars/params definitions.
        assert(adj[i].empty());

        // Each var/param must be a dependency for some
        // other subexpression.
        assert(!revdep[i].empty());

        // No direct dependencies in the
        // initial definitions.
        assert(dep[i].empty());
    }

    for (idx_t i = nvars; i < dc.size() - nouts; ++i) {
        // The only possibility for an adjoint dict to be empty
        // is if all the subexpression arguments are numbers.
        // NOTE: params have been turned into variables, so that
        // get_variables() will also list param args.
        assert(!adj[i].empty() || get_variables(dc[i]).empty());

        // Every subexpression must be a dependency for some other subexpression.
        assert(!revdep[i].empty());

        // Every subexpression must depend on another subexpression,
        // unless all the subexpression arguments are numbers.
        assert(!dep[i].empty() || get_variables(dc[i]).empty());
    }

    // Each output:
    // - cannot be the dependency for any subexpression,
    // - must depend on 1 subexpression, unless the output
    //   itself is a number,
    // - must either be a number or have only 1 element in the adjoints dict, and:
    //   - the key of such element cannot be another output,
    //   - the value of such element must be the constant 1_dbl
    //     (this comes from the derivative of a variables wrt itself
    //     returning 1_dbl).
    for (idx_t i = dc.size() - nouts; i < dc.size(); ++i) {
        if (adj[i].empty()) {
            assert(std::holds_alternative<number>(dc[i].value()));
        } else {
            assert(adj[i].size() == 1u);
            assert(adj[i].begin()->first < dc.size() - nouts);
            assert(adj[i].begin()->second == 1_dbl);
        }

        assert(revdep[i].empty());

        if (std::holds_alternative<number>(dc[i].value())) {
            assert(dep[i].empty());
        } else {
            assert(dep[i].size() == 1u);
        }
    }

#endif

    return std::tuple{std::move(adj), std::move(dep), std::move(revdep), std::move(subs_map)};
}

// Hasher for a pair of indices.
struct idx_pair_hasher {
    std::size_t operator()(const std::pair<std::uint32_t, std::uint32_t> &p) const noexcept
    {
        std::size_t seed = std::hash<std::uint32_t>{}(p.first);
        boost::hash_combine(seed, std::hash<std::uint32_t>{}(p.second));

        return seed;
    }
};

// This is an alternative version of dtens_sv_idx_t that uses a dictionary
// for storing the derivative orders instead of a sorted vector. Using a dictionary
// allows for faster/easier manipulation of the derivative orders.
using dtens_ss_idx_t = std::pair<std::uint32_t, fast_umap<std::uint32_t, std::uint32_t>>;

// Helper to turn a dtens_sv_idx_t into a dtens_ss_idx_t.
void vidx_v2s(dtens_ss_idx_t &output, const dtens_sv_idx_t &input)
{
    output.first = input.first;

    output.second.clear();
    for (const auto &p : input.second) {
        [[maybe_unused]] auto [_, flag] = output.second.insert(p);
        assert(flag);
    }
}

// Helper to turn a dtens_ss_idx_t into a dtens_sv_idx_t.
dtens_sv_idx_t vidx_s2v(const dtens_ss_idx_t &input)
{
    dtens_sv_idx_t retval{input.first, {}};

    std::copy(input.second.begin(), input.second.end(), std::back_inserter(retval.second));
    std::sort(retval.second.begin(), retval.second.end(),
              [](const auto &p1, const auto &p2) { return p1.first < p2.first; });

    return retval;
}

// Hasher for the local maps of derivatives used in the
// forward/reverse mode implementations.
struct diff_map_hasher {
    std::size_t operator()(const dtens_ss_idx_t &s) const noexcept
    {
        // Use as seed the component index.
        std::size_t seed = std::hash<std::uint32_t>{}(s.first);

        // Compose via additions the hashes of the derivative orders.
        // NOTE: it is important that we use here a commutative operation
        // so that the final hash is independent of the order in which
        // the derivative orders are stored in the dictionary.
        for (const auto &p : s.second) {
            seed += idx_pair_hasher{}(p);
        }

        return seed;
    }
};

// Forward-mode implementation of diff_tensors().
template <typename DiffMap, typename Dep, typename Adj>
void diff_tensors_forward_impl(
    // The map of derivatives. It will be updated after all the
    // derivatives have been computed.
    DiffMap &diff_map,
    // The number of derivatives in the previous-order tensor.
    std::vector<expression>::size_type cur_nouts,
    // The decomposition of the previous-order tensor.
    const std::vector<expression> &dc,
    // The direct and reverse dependencies for the
    // subexpressions in dc.
    // NOLINTNEXTLINE(bugprone-easily-swappable-parameters)
    const Dep &dep, const Dep &revdep,
    // The adjoints of the subexpressions in dc.
    const Adj &adj,
    // The total number of variables in dc (this accounts also
    // for params, as they are turned into variables during the
    // construciton of the decomposition).
    std::vector<expression>::size_type nvars,
    // The diff arguments.
    const std::vector<expression> &args,
    // Iterator in diff_map pointing to the first
    // derivative for the previous order.
    typename DiffMap::iterator prev_begin,
    // The current derivative order.
    std::uint32_t cur_order)
{
    assert(dc.size() > nvars);
    assert(cur_order > 0u);

    // Local data structures used to temporarily store the derivatives,
    // which will eventually be added to diff_map.
    // For derivative orders > 1, the algorithm we employ
    // will produce several times the same derivative, and thus
    // we need to store the derivatives in a dictionary in order
    // to prevent duplicates. For order-1 derivatives, no duplicate
    // derivatives will be produced and thus we can use a plain vector,
    // which can be quite a bit faster.
    using diff_map_t = fast_umap<dtens_ss_idx_t, expression, diff_map_hasher>;
    using diff_vec_t = std::vector<std::pair<dtens_ss_idx_t, expression>>;
    using local_diff_t = std::variant<diff_map_t, diff_vec_t>;
    auto local_diff = (cur_order == 1u) ? local_diff_t(diff_vec_t{}) : local_diff_t(diff_map_t{});

    // Helpers to ease the access to the active member of the local_diff variant.
    // NOTE: if used incorrectly, these will throw at runtime.
    auto local_dmap = [&local_diff]() -> diff_map_t & { return std::get<diff_map_t>(local_diff); };
    auto local_dvec = [&local_diff]() -> diff_vec_t & { return std::get<diff_vec_t>(local_diff); };

    // An indices vector used as temporary variable in several places below.
    dtens_ss_idx_t tmp_v_idx;

    // These two containers will be used to store the list of subexpressions
    // which depend on an input. They are used in the forward pass
    // to avoid iterating over those subexpressions which do not depend on
    // an input. We need two containers (with identical content)
    // because we need both ordered iteration AND fast lookup.
    fast_uset<std::uint32_t> in_deps;
    std::vector<std::uint32_t> sorted_in_deps;

    // A stack to be used when filling up in_deps/sorted_in_deps.
    std::deque<std::uint32_t> stack;

    // Create a dictionary mapping an input to its position
    // in the decomposition. This is used to locate diff arguments
    // in the decomposition.
    fast_umap<expression, std::vector<expression>::size_type, std::hash<expression>> input_idx_map;
    for (std::vector<expression>::size_type i = 0; i < nvars; ++i) {
        const auto &cur_in = dc[i];
        assert(input_idx_map.count(cur_in) == 0u);
        input_idx_map[cur_in] = i;
    }

    // Run the forward pass for each diff argument. The derivatives
    // wrt the diff argument will be stored into diffs.
    std::vector<expression> diffs(dc.size());
    for (decltype(args.size()) diff_arg_idx = 0; diff_arg_idx < args.size(); ++diff_arg_idx) {
        const auto &cur_diff_arg = args[diff_arg_idx];

        // Check if the current diff argument is one of the inputs.
        if (input_idx_map.count(cur_diff_arg) == 0u) {
            // The diff argument is not one of the inputs:
            // set the derivatives of all outputs wrt to the
            // diff argument to zero.
            auto out_it = prev_begin;

            for (std::vector<expression>::size_type out_idx = 0; out_idx < cur_nouts; ++out_idx, ++out_it) {
                assert(out_it != diff_map.end());

                vidx_v2s(tmp_v_idx, out_it->first);
                tmp_v_idx.second[static_cast<std::uint32_t>(diff_arg_idx)] += 1u;

                if (cur_order == 1u) {
                    local_dvec().emplace_back(tmp_v_idx, 0_dbl);
                } else {
                    // NOTE: use try_emplace() so that if the derivative
                    // has already been computed, nothing happens.
                    local_dmap().try_emplace(tmp_v_idx, 0_dbl);
                }
            }

            // Move to the next diff argument.
            continue;
        }

        // The diff argument is one of the inputs. Fetch its index.
        const auto input_idx = input_idx_map.find(cur_diff_arg)->second;

        // Seed the stack and in_deps/sorted_in_deps with the
        // dependees of the current input.
        stack.assign(revdep[input_idx].begin(), revdep[input_idx].end());
        sorted_in_deps.assign(revdep[input_idx].begin(), revdep[input_idx].end());
        in_deps.clear();
        in_deps.insert(revdep[input_idx].begin(), revdep[input_idx].end());

        // Build in_deps/sorted_in_deps by traversing
        // the decomposition forward.
        while (!stack.empty()) {
            // Pop the first element from the stack.
            const auto cur_idx = stack.front();
            stack.pop_front();

            // Push into the stack and in_deps/sorted_in_deps
            // the dependees of cur_idx.
            for (const auto next_idx : revdep[cur_idx]) {
                // NOTE: if next_idx is already in in_deps,
                // it means that it was visited already and thus
                // it does not need to be put in the stack.
                if (in_deps.count(next_idx) == 0u) {
                    stack.push_back(next_idx);
                    sorted_in_deps.push_back(next_idx);
                    in_deps.insert(next_idx);
                }
            }
        }

        // Sort sorted_in_deps in ascending order.
        std::sort(sorted_in_deps.begin(), sorted_in_deps.end());

        // sorted_in_deps cannot have duplicate values.
        assert(std::adjacent_find(sorted_in_deps.begin(), sorted_in_deps.end()) == sorted_in_deps.end());
        // sorted_in_deps either must be empty, or its last index
        // must refer to an output (i.e., the current input must be
        // a dependency for some output).
        assert(sorted_in_deps.empty() || *sorted_in_deps.rbegin() >= diffs.size() - cur_nouts);
        assert(sorted_in_deps.size() == in_deps.size());

        // Set the seed value for the current input.
        diffs[input_idx] = 1_dbl;

        // Set the derivatives of all outputs to zero, so that if
        // an output does not depend on the current input then the
        // derivative of that output wrt the current input is pre-emptively
        // set to zero.
        std::fill(diffs.data() + diffs.size() - cur_nouts, diffs.data() + diffs.size(), 0_dbl);

        // Run the forward pass.
        //
        // NOTE: we need to tread lightly here. The forward pass consists
        // of iteratively building up an expression from a seed value via
        // multiplications and summations involving the adjoints. In order
        // for the resulting expression to be able to be evaluated with
        // optimal performance by heyoka, several automated simplifications in sums
        // and products need to be disabled. One such example is the flattening
        // of nested products, which destroys heyoka's ability to identify and
        // eliminate redundant subexpressions via CSE. In order to disable automatic
        // simplifications, we use fix(), with the caveat that fix() is *not*
        // applied to number expressions (so that constant
        // folding can still take place). Perhaps in the future it will be possible
        // to enable further simplifications involving pars/vars, but, for now, let
        // us play it conservatively.
        for (const auto cur_idx : sorted_in_deps) {
            std::vector<expression> tmp_sum;

            for (const auto d_idx : dep[cur_idx]) {
                assert(d_idx < diffs.size());
                assert(cur_idx < adj.size());
                // NOTE: the dependency must point
                // to a subexpression *before* the current one.
                assert(d_idx < cur_idx);
                assert(adj[cur_idx].count(d_idx) == 1u);

                // NOTE: if the current subexpression depends
                // on another subexpression which neither is
                // the current input nor depends on the current input,
                // then the derivative is zero.
                if (d_idx != input_idx && in_deps.count(d_idx) == 0u) {
                    tmp_sum.push_back(0_dbl);
                } else {
                    auto new_term = fix_nn(fix_nn(diffs[d_idx]) * fix_nn(adj[cur_idx].find(d_idx)->second));
                    tmp_sum.push_back(std::move(new_term));
                }
            }

            assert(!tmp_sum.empty());

            diffs[cur_idx] = fix_nn(sum(tmp_sum));
        }

        // Add the derivatives of all outputs wrt the current input
        // to the local map.
        auto out_it = prev_begin;

        for (std::vector<expression>::size_type out_idx = 0; out_idx < cur_nouts; ++out_idx, ++out_it) {
            assert(out_it != diff_map.end());

            vidx_v2s(tmp_v_idx, out_it->first);
            tmp_v_idx.second[static_cast<std::uint32_t>(diff_arg_idx)] += 1u;

            if (cur_order == 1u) {
                auto cur_der = diffs[diffs.size() - cur_nouts + out_idx];
                local_dvec().emplace_back(tmp_v_idx, std::move(cur_der));
            } else {
                // Check if we already computed this derivative.
                if (const auto it = local_dmap().find(tmp_v_idx); it == local_dmap().end()) {
                    // The derivative is new.
                    auto cur_der = diffs[diffs.size() - cur_nouts + out_idx];

                    [[maybe_unused]] const auto [_, flag] = local_dmap().try_emplace(tmp_v_idx, std::move(cur_der));
                    assert(flag);
                }
            }
        }
    }

    // Merge the local map into diff_map.
    if (cur_order == 1u) {
        for (auto &p : local_dvec()) {
            diff_map.emplace_back(vidx_s2v(p.first), std::move(p.second));
        }
    } else {
        for (auto &p : local_dmap()) {
            diff_map.emplace_back(vidx_s2v(p.first), std::move(p.second));
        }
    }
}

// Reverse-mode implementation of diff_tensors().
template <typename DiffMap, typename Dep, typename Adj>
void diff_tensors_reverse_impl(
    // The map of derivatives. It will be updated after all the
    // derivatives have been computed.
    DiffMap &diff_map,
    // The number of derivatives in the previous-order tensor.
    std::vector<expression>::size_type cur_nouts,
    // The decomposition of the previous-order tensor.
    const std::vector<expression> &dc,
    // The direct and reverse dependencies for the
    // subexpressions in dc.
    // NOLINTNEXTLINE(bugprone-easily-swappable-parameters)
    const Dep &dep, const Dep &revdep,
    // The adjoints of the subexpressions in dc.
    const Adj &adj,
    // The total number of variables in dc (this accounts also
    // for params, as they are turned into variables during the
    // construciton of the decomposition).
    std::vector<expression>::size_type nvars,
    // The diff arguments.
    const std::vector<expression> &args,
    // Iterator in diff_map pointing to the first
    // derivative for the previous order.
    typename DiffMap::iterator prev_begin,
    // The current derivative order.
    std::uint32_t cur_order)
{
    assert(dc.size() > nvars);
    assert(cur_order > 0u);

    // Local data structures used to temporarily store the derivatives,
    // which will eventually be added to diff_map.
    // For derivative orders > 1, the algorithm we employ
    // will produce several times the same derivative, and thus
    // we need to store the derivatives in a dictionary in order
    // to prevent duplicates. For order-1 derivatives, no duplicate
    // derivatives will be produced and thus we can use a plain vector,
    // which can be quite a bit faster.
    using diff_map_t = fast_umap<dtens_ss_idx_t, expression, diff_map_hasher>;
    using diff_vec_t = std::vector<std::pair<dtens_ss_idx_t, expression>>;
    using local_diff_t = std::variant<diff_map_t, diff_vec_t>;
    auto local_diff = (cur_order == 1u) ? local_diff_t(diff_vec_t{}) : local_diff_t(diff_map_t{});

    // Helpers to ease the access to the active member of the local_diff variant.
    // NOTE: if used incorrectly, these will throw at runtime.
    // NOTE: currently local_dmap is never used because the heuristic
    // for deciding between forward and reverse mode prevents reverse mode
    // from being used for order > 1.
    auto local_dmap = [&local_diff]() -> diff_map_t & { return std::get<diff_map_t>(local_diff); }; // LCOV_EXCL_LINE
    auto local_dvec = [&local_diff]() -> diff_vec_t & { return std::get<diff_vec_t>(local_diff); };

    // Cache the number of diff arguments.
    const auto nargs = args.size();

    // An indices vector used as temporary variable in several places below.
    dtens_ss_idx_t tmp_v_idx;

    // These two containers will be used to store the list of subexpressions
    // on which an output depends. They are used in the reverse pass
    // to avoid iterating over those subexpressions on which the output
    // does not depend (recall that the decomposition contains the subexpressions
    // for ALL outputs). We need two containers (with identical content)
    // because we need both ordered iteration AND fast lookup.
    fast_uset<std::uint32_t> out_deps;
    std::vector<std::uint32_t> sorted_out_deps;

    // A stack to be used when filling up out_deps/sorted_out_deps.
    std::deque<std::uint32_t> stack;

    // Run the reverse pass for each output. The derivatives
    // wrt the output will be stored into diffs.
    std::vector<expression> diffs(dc.size());
    for (std::vector<expression>::size_type i = 0; i < cur_nouts; ++i) {
        // Compute the index of the current output in the decomposition.
        const auto out_idx = boost::numeric_cast<std::uint32_t>(diffs.size() - cur_nouts + i);

        // Seed the stack and out_deps/sorted_out_deps with the
        // current output's dependency.
        stack.assign(dep[out_idx].begin(), dep[out_idx].end());
        sorted_out_deps.assign(dep[out_idx].begin(), dep[out_idx].end());
        out_deps.clear();
        out_deps.insert(dep[out_idx].begin(), dep[out_idx].end());

#if !defined(NDEBUG)

        // NOTE: an output can only have 0 or 1 dependencies.
        if (stack.empty()) {
            assert(std::holds_alternative<number>(dc[out_idx].value()));
        } else {
            assert(stack.size() == 1u);
        }

#endif

        // Build out_deps/sorted_out_deps by traversing
        // the decomposition backwards.
        while (!stack.empty()) {
            // Pop the first element from the stack.
            const auto cur_idx = stack.front();
            stack.pop_front();

            // Push into the stack and out_deps/sorted_out_deps
            // the dependencies of cur_idx.
            for (const auto next_idx : dep[cur_idx]) {
                // NOTE: if next_idx is already in out_deps,
                // it means that it was visited already and thus
                // it does not need to be put in the stack.
                if (out_deps.count(next_idx) == 0u) {
                    stack.push_back(next_idx);
                    sorted_out_deps.push_back(next_idx);
                    out_deps.insert(next_idx);
                }
            }
        }

        // Sort sorted_out_deps in decreasing order.
        std::sort(sorted_out_deps.begin(), sorted_out_deps.end(), std::greater{});

        // sorted_out_deps cannot have duplicate values.
        assert(std::adjacent_find(sorted_out_deps.begin(), sorted_out_deps.end()) == sorted_out_deps.end());
        // sorted_out_deps either must be empty, or its last index
        // must refer to a variable/param (i.e., the current output
        // must have a var/param as last element in the chain of dependencies).
        assert(sorted_out_deps.empty() || *sorted_out_deps.rbegin() < nvars);
        assert(sorted_out_deps.size() == out_deps.size());

        // Set the seed value for the current output.
        diffs[out_idx] = 1_dbl;

        // Set the derivatives wrt all vars/params for the current output
        // to zero, so that if the current output does not depend on a
        // var/param then the derivative wrt that var/param is pre-emptively
        // set to zero.
        std::fill(diffs.data(), diffs.data() + nvars, 0_dbl);

        // Run the reverse pass on all subexpressions which
        // the current output depends on.
        //
        // NOTE: we need to tread lightly here. The reverse pass consists
        // of iteratively building up an expression from a seed value via
        // multiplications and summations involving the adjoints. In order
        // for the resulting expression to be able to be evaluated with
        // optimal performance by heyoka, several automated simplifications in sums
        // and products need to be disabled. One such example is the flattening
        // of nested products, which destroys heyoka's ability to identify and
        // eliminate redundant subexpressions via CSE. In order to disable automatic
        // simplifications, we use fix(), with the caveat that fix() is *not*
        // applied to number expressions (so that constant
        // folding can still take place). Perhaps in the future it will be possible
        // to enable further simplifications involving pars/vars, but, for now, let
        // us play it conservatively.
        for (const auto cur_idx : sorted_out_deps) {
            std::vector<expression> tmp_sum;

            for (const auto rd_idx : revdep[cur_idx]) {
                assert(rd_idx < diffs.size());
                assert(rd_idx < adj.size());
                // NOTE: the reverse dependency must point
                // to a subexpression *after* the current one.
                assert(rd_idx > cur_idx);
                assert(adj[rd_idx].count(cur_idx) == 1u);

                // NOTE: if the current subexpression is a dependency
                // for another subexpression which is neither the current output
                // nor one of its dependencies, then the derivative is zero.
                if (rd_idx != out_idx && out_deps.count(rd_idx) == 0u) {
                    tmp_sum.push_back(0_dbl);
                } else {
                    auto new_term = fix_nn(fix_nn(diffs[rd_idx]) * fix_nn(adj[rd_idx].find(cur_idx)->second));
                    tmp_sum.push_back(std::move(new_term));
                }
            }

            assert(!tmp_sum.empty());

            diffs[cur_idx] = fix_nn(sum(tmp_sum));
        }

        // Create a dict mapping the vars/params in the decomposition
        // to the derivatives of the current output wrt them. This is used
        // to fetch from diffs only the derivatives we are interested in
        // (since there may be vars/params in the decomposition wrt which
        // the derivatives are not requested).
        fast_umap<expression, expression, std::hash<expression>> dmap;
        for (std::vector<expression>::size_type j = 0; j < nvars; ++j) {
            [[maybe_unused]] const auto [_, flag] = dmap.try_emplace(dc[j], diffs[j]);
            assert(flag);
        }

        // Add the derivatives to the local map.
        for (decltype(args.size()) j = 0; j < nargs; ++j) {
            // Compute the indices vector for the current derivative.
            vidx_v2s(tmp_v_idx, prev_begin->first);
            // NOTE: no need to overflow check here, because no derivative
            // order can end up being larger than the total diff order which
            // is representable by std::uint32_t.
            tmp_v_idx.second[static_cast<std::uint32_t>(j)] += 1u;

            if (cur_order == 1u) {
                // Check if the diff argument is present in the
                // decomposition: if it is, we will calculate the derivative and add it.
                // Otherwise, we set the derivative to zero and add it.
                expression cur_der = 0_dbl;

                if (const auto it_dmap = dmap.find(args[j]); it_dmap != dmap.end()) {
                    cur_der = it_dmap->second;
                }

                local_dvec().emplace_back(tmp_v_idx, std::move(cur_der));
            } else {
                // LCOV_EXCL_START
                // Check if we already computed this derivative.
                if (const auto it = local_dmap().find(tmp_v_idx); it == local_dmap().end()) {
                    // The derivative is new. If the diff argument is present in the
                    // decomposition, then we will calculate the derivative and add it.
                    // Otherwise, we set the derivative to zero and add it.
                    expression cur_der = 0_dbl;

                    if (const auto it_dmap = dmap.find(args[j]); it_dmap != dmap.end()) {
                        cur_der = it_dmap->second;
                    }

                    [[maybe_unused]] const auto [_, flag] = local_dmap().try_emplace(tmp_v_idx, std::move(cur_der));
                    assert(flag);
                }
                // LCOV_EXCL_STOP
            }
        }

        // Update prev_begin as we move to the next output.
        ++prev_begin;
        assert(prev_begin != diff_map.end() || i + 1u == cur_nouts);
    }

    // Merge the local map into diff_map.
    if (cur_order == 1u) {
        for (auto &p : local_dvec()) {
            diff_map.emplace_back(vidx_s2v(p.first), std::move(p.second));
        }
    } else {
<<<<<<< HEAD
        for (auto &p : local_dmap()) {
            diff_map.emplace_back(vidx_s2v(p.first), std::move(p.second));
        }
=======
        diff_map.insert(diff_map.end(), local_dmap().begin(), local_dmap().end()); // LCOV_EXCL_LINE
>>>>>>> 930c9caa
    }
}

} // namespace

bool dtens_sv_idx_cmp::operator()(const dtens_sv_idx_t &v1, const dtens_sv_idx_t &v2) const
{
#if !defined(NDEBUG)

    // Sanity checks on the inputs.

    // Check indices sorting.
    auto cmp = [](const auto &p1, const auto &p2) { return p1.first < p2.first; };
    assert(std::is_sorted(v1.second.begin(), v1.second.end(), cmp));
    assert(std::is_sorted(v2.second.begin(), v2.second.end(), cmp));

    // Check no duplicate indices.
    auto no_dup = [](const auto &p1, const auto &p2) { return p1.first == p2.first; };
    assert(std::adjacent_find(v1.second.begin(), v1.second.end(), no_dup) == v1.second.end());
    assert(std::adjacent_find(v2.second.begin(), v2.second.end(), no_dup) == v2.second.end());

    // Check no zero diff orders.
    auto nz_order = [](const auto &p) { return p.second != 0u; };
    assert(std::all_of(v1.second.begin(), v1.second.end(), nz_order));
    assert(std::all_of(v2.second.begin(), v2.second.end(), nz_order));

#endif

    // Compute the total derivative order for both vectors.
    // NOTE: here we have to use safe_numerics because this comparison operator
    // might end up being invoked on a user-supplied index vector, whose total degree
    // may overflow. The indices vector in dtens, by contrast, are guaranteed to never
    // overflow when computing the total degree.
    using su32 = boost::safe_numerics::safe<std::uint32_t>;

    // The accumulator.
    auto acc = [](const auto &val, const auto &p) { return val + p.second; };

    const auto deg1 = std::accumulate(v1.second.begin(), v1.second.end(), su32(0), acc);
    const auto deg2 = std::accumulate(v2.second.begin(), v2.second.end(), su32(0), acc);

    if (deg1 < deg2) {
        return true;
    }

    if (deg1 > deg2) {
        return false;
    }

    // The total derivative order is the same, look at
    // the component index next.
    if (v1.first < v2.first) {
        return true;
    }

    if (v1.first > v2.first) {
        return false;
    }

    // Component and total derivative order are the same,
    // resort to reverse lexicographical compare on the
    // derivative orders.
    auto it1 = v1.second.begin(), it2 = v2.second.begin();
    const auto end1 = v1.second.end(), end2 = v2.second.end();
    for (; it1 != end1 && it2 != end2; ++it1, ++it2) {
        const auto [idx1, n1] = *it1;
        const auto [idx2, n2] = *it2;

        if (idx2 > idx1) {
            return true;
        }

        if (idx1 > idx2) {
            return false;
        }

        if (n1 > n2) {
            return true;
        }

        if (n2 > n1) {
            return false;
        }

        assert(std::equal(v1.second.begin(), it1 + 1, v2.second.begin()));
    }

    if (it1 == end1 && it2 == end2) {
        assert(v1.second == v2.second);
        return false;
    }

    if (it1 == end1) {
        return false;
    }

    assert(it2 == end2);

    return true;
}

} // namespace detail

// NOLINTNEXTLINE(bugprone-exception-escape)
struct dtens::impl {
    detail::dtens_map_t m_map;
    std::vector<expression> m_args;

    // Serialisation.
    void save(boost::archive::binary_oarchive &ar, unsigned) const
    {
        // NOTE: this is essentially a manual implementation of serialisation
        // for flat_map, which is currently missing. See:
        // https://stackoverflow.com/questions/69492511/boost-serialize-writing-a-general-map-serialization-function

        // Serialise the size.
        const auto size = m_map.size();
        ar << size;

        // Serialise the elements.
        for (const auto &p : m_map) {
            ar << p;
        }

        // Serialise m_args.
        ar << m_args;
    }

    // NOTE: as usual, we assume here that the archive contains
    // a correctly-serialised instance. In particular, we are assuming
    // that the elements in ar are sorted correctly.
    void load(boost::archive::binary_iarchive &ar, unsigned)
    {
        try {
            // Reset m_map.
            m_map.clear();

            // Read the size.
            size_type size = 0;
            ar >> size;

            // Reserve space.
            // NOTE: this is important as it ensures that
            // the addresses of the inserted elements
            // do not change as we insert more elements.
            m_map.reserve(size);

            // Read the elements.
            for (size_type i = 0; i < size; ++i) {
                detail::dtens_map_t::value_type tmp_val;
                ar >> tmp_val;
                const auto it = m_map.insert(m_map.end(), std::move(tmp_val));
                assert(it == m_map.end() - 1);

                // Reset the object address.
                // NOLINTNEXTLINE(bugprone-use-after-move,hicpp-invalid-access-moved)
                ar.reset_object_address(std::addressof(*it), &tmp_val);
            }

            assert(m_map.size() == size);

            // Deserialise m_args.
            ar >> m_args;

            // LCOV_EXCL_START
        } catch (...) {
            *this = impl{};
            throw;
        }
        // LCOV_EXCL_STOP
    }
    BOOST_SERIALIZATION_SPLIT_MEMBER()
};

namespace detail
{

namespace
{

auto diff_tensors_impl(const std::vector<expression> &v_ex, const std::vector<expression> &args, std::uint32_t order)
{
    spdlog::stopwatch sw;

    assert(std::all_of(args.begin(), args.end(), [](const auto &arg) {
        return std::holds_alternative<variable>(arg.value()) || std::holds_alternative<param>(arg.value());
    }));
    assert(std::unordered_set(args.begin(), args.end()).size() == args.size());

    // Cache the original number of outputs and the diff arguments.
    const auto orig_nouts = v_ex.size();
    const auto nargs = args.size();

    assert(orig_nouts > 0u);
    assert(nargs > 0u);

    // NOTE: check that nargs fits in a 32-bit int, so that
    // in the dtens API get_nvars() can safely return std::uint32_t.
    (void)(boost::numeric_cast<std::uint32_t>(nargs));

    // Map to associate a vector of indices to a derivative.
    // The first index in each vector is the component index,
    // the rest of the indices are the derivative orders for
    // each diff args. E.g., with diff args = [x, y, z],
    // then [0, 1, 2, 1] means d4f0/(dx dy**2 dz) (where f0 is the
    // first component of the vector function f).
    // This will be kept manually sorted according to dtens_v_idx_cmp
    // and it will be turned into a flat map at the end.
    dtens_map_t::sequence_type diff_map;

    // Helper to locate the vector of indices v in diff_map. If not present,
    // diff_map.end() will be returned.
    auto search_diff_map = [&diff_map](const dtens_sv_idx_t &v) {
        auto it = std::lower_bound(diff_map.begin(), diff_map.end(), v, [](const auto &item, const auto &vec) {
            return dtens_sv_idx_cmp{}(item.first, vec);
        });

        if (it != diff_map.end() && it->first == v) {
            return it;
        } else {
            return diff_map.end();
        }
    };

    // An indices vector used as temporary variable in several places below.
    dtens_sv_idx_t tmp_v_idx;

    // Vector that will store the previous-order derivatives in the loop below.
    // It will be used to construct the decomposition.
    std::vector<expression> prev_diffs;

    // Init diff_map with the order 0 derivatives
    // (i.e., the original function components).
    for (decltype(v_ex.size()) i = 0; i < orig_nouts; ++i) {
        tmp_v_idx.first = boost::numeric_cast<std::uint32_t>(i);

        assert(search_diff_map(tmp_v_idx) == diff_map.end());
        diff_map.emplace_back(tmp_v_idx, v_ex[i]);
    }

    // Iterate over the derivative orders.
    for (std::uint32_t cur_order = 0; cur_order < order; ++cur_order) {
        // Locate the iterator in diff_map corresponding to the beginning
        // of the previous-order derivatives.
        tmp_v_idx.first = 0;
        tmp_v_idx.second.clear();
        if (cur_order != 0u) {
            tmp_v_idx.second.emplace_back(0, cur_order);
        }

        const auto prev_begin = search_diff_map(tmp_v_idx);
        assert(prev_begin != diff_map.end());

        // Store the previous-order derivatives into a separate
        // vector so that we can construct the decomposition.
        prev_diffs.clear();
        std::transform(prev_begin, diff_map.end(), std::back_inserter(prev_diffs),
                       [](const auto &p) { return p.second; });

        // For the purposes of the diff decomposition, the number of outputs
        // is the number of previous derivatives.
        const auto cur_nouts = prev_diffs.size();

        // Run the decomposition on the derivatives of the previous order.
        const auto [dc, nvars] = diff_decompose(prev_diffs);

        // Create the adjoints, the direct/reverse dependencies and the substitution map.
        const auto [adj, dep, revdep, subs_map] = diff_make_adj_dep(dc, nvars, cur_nouts);

        // Store the current diff_map size in order to (later) determine
        // where the set of derivatives for the current order begins.
        const auto orig_diff_map_size = diff_map.size();

        spdlog::stopwatch sw_inner;

        // NOTE: in order to choose between forward and reverse mode, we adopt the standard approach
        // of comparing the number of inputs and outputs. A more accurate (yet more expensive) approach
        // would be to do the computation in both modes (e.g., in parallel) and pick the mode which
        // results in the shortest decomposition. Perhaps we can consider this for a future extension.
        if (cur_nouts >= args.size()) {
            diff_tensors_forward_impl(diff_map, cur_nouts, dc, dep, revdep, adj, nvars, args, prev_begin,
                                      cur_order + 1u);
        } else {
            diff_tensors_reverse_impl(diff_map, cur_nouts, dc, dep, revdep, adj, nvars, args, prev_begin,
                                      cur_order + 1u);
        }

        // Determine the range in diff_map for the current-order derivatives.
        auto *cur_begin = diff_map.data() + orig_diff_map_size;
        auto *cur_end = diff_map.data() + diff_map.size();

        // Sort the derivatives for the current order.
        oneapi::tbb::parallel_sort(
            cur_begin, cur_end, [](const auto &p1, const auto &p2) { return dtens_sv_idx_cmp{}(p1.first, p2.first); });

        // NOTE: the derivatives we just added to diff_map are still expressed in terms of u variables.
        // We need to apply the substitution map subs_map in order to recover the expressions in terms
        // of the original variables. It is important that we do this now (rather than when constructing
        // the derivatives in diff_tensors_*_impl()) because now we can do the substitution in a vectorised
        // fashion, which greatly reduces the internal redundancy of the resulting expressions.

        // Create the vector of expressions for the substitution.
        std::vector<expression> subs_ret;
        for (auto *it = cur_begin; it != cur_end; ++it) {
            subs_ret.push_back(it->second);
        }

        // Do the substitution.
        subs_ret = subs(subs_ret, subs_map);

        // Replace the original expressions in diff_map.
        decltype(subs_ret.size()) i = 0;
        for (auto *it = cur_begin; i < subs_ret.size(); ++i, ++it) {
            it->second = subs_ret[i];
        }

        get_logger()->trace("dtens diff runtime for order {}: {}", cur_order + 1u, sw_inner);
    }

    get_logger()->trace("dtens creation runtime: {}", sw);

    // NOTE: it is unclear at this time if it makes sense here to unfix() the derivatives.
    // This would have only a cosmetic purpose, as 1) if these derivatives are iterated to higher orders,
    // during decomposition we will be unfixing anyway and 2) unfixing does not
    // imply normalisation, thus we are not changing the symbolic structure
    // of the expressions and pessimising their evaluation.
    //
    // Keep also in mind that at this time the derivatives are not
    // *fully* fixed, in the sense that the entries in subs_map are not themselves fixed, and thus when we do the
    // substition to create the final expressions, we have inserting unfixed expressions in the result. This ultimately
    // does not matter as subs() does not do any normalisation by default, but it would matter if we wanted to
    // manipulate further the expression of the derivatives while relying on fix() being applied correctly everywhere.
    // In any case, if we decide to unfix() here at some point we should also consider unfixing
    // the expressions returned by models, for consistency.

    // Assemble and return the result.
    dtens_map_t retval;
    retval.adopt_sequence(boost::container::ordered_unique_range_t{}, std::move(diff_map));

    // Check sorting.
    assert(std::is_sorted(retval.begin(), retval.end(),
                          [](const auto &p1, const auto &p2) { return dtens_sv_idx_cmp{}(p1.first, p2.first); }));
    // Check the number of elements in the indices vectors.
    assert(std::all_of(retval.begin(), retval.end(), [&nargs](const auto &p) {
        return p.first.second.empty() || p.first.second.back().first < nargs;
    }));
    // No duplicates in the indices vectors.
    assert(std::adjacent_find(retval.begin(), retval.end(),
                              [](const auto &p1, const auto &p2) { return p1.first == p2.first; })
           == retval.end());

    return retval;
}

} // namespace

dtens diff_tensors(const std::vector<expression> &v_ex, const std::variant<diff_args, std::vector<expression>> &d_args,
                   std::uint32_t order)
{
    if (v_ex.empty()) {
        throw std::invalid_argument("Cannot compute the derivatives of a function with zero components");
    }

    // Extract/build the diff arguments.
    std::vector<expression> args;

    if (std::holds_alternative<std::vector<expression>>(d_args)) {
        args = std::get<std::vector<expression>>(d_args);
    } else {
        switch (std::get<diff_args>(d_args)) {
            case diff_args::all: {
                // NOTE: this can be simplified once get_variables() returns
                // a list of expressions, rather than strings.
                for (const auto &var : get_variables(v_ex)) {
                    args.emplace_back(var);
                }

                const auto params = get_params(v_ex);
                args.insert(args.end(), params.begin(), params.end());

                break;
            }
            case diff_args::vars:
                for (const auto &var : get_variables(v_ex)) {
                    args.emplace_back(var);
                }

                break;
            case diff_args::params:
                args = get_params(v_ex);

                break;
            default:
                throw std::invalid_argument("An invalid diff_args enumerator was passed to diff_tensors()");
        }
    }

    // Handle empty args.
    if (args.empty()) {
        throw std::invalid_argument("Cannot compute derivatives with respect to an empty set of arguments");
    }

    // Ensure that every expression in args is either a variable
    // or a param.
    if (std::any_of(args.begin(), args.end(), [](const auto &arg) {
            return !std::holds_alternative<variable>(arg.value()) && !std::holds_alternative<param>(arg.value());
        })) {
        throw std::invalid_argument("Derivatives can be computed only with respect to variables and/or parameters");
    }

    // Check if there are repeated entries in args.
    const fast_uset<expression, std::hash<expression>> args_set(args.begin(), args.end());
    if (args_set.size() != args.size()) {
        throw std::invalid_argument(
            fmt::format("Duplicate entries detected in the list of variables/parameters with respect to which the "
                        "derivatives are to be computed: {}",
                        args));
    }

    return dtens{dtens::impl{diff_tensors_impl(v_ex, args, order), std::move(args)}};
}

} // namespace detail

dtens::subrange::subrange(const iterator &begin, const iterator &end) : m_begin(begin), m_end(end) {}

dtens::subrange::subrange(const subrange &) = default;

dtens::subrange::subrange(subrange &&) noexcept = default;

dtens::subrange &dtens::subrange::operator=(const subrange &) = default;

dtens::subrange &dtens::subrange::operator=(subrange &&) noexcept = default;

// NOLINTNEXTLINE(performance-trivially-destructible)
dtens::subrange::~subrange() = default;

dtens::iterator dtens::subrange::begin() const
{
    return m_begin;
}

dtens::iterator dtens::subrange::end() const
{
    return m_end;
}

dtens::dtens(impl x) : p_impl(std::make_unique<impl>(std::move(x))) {}

dtens::dtens() : dtens(impl{}) {}

dtens::dtens(const dtens &other) : dtens(*other.p_impl) {}

dtens::dtens(dtens &&) noexcept = default;

dtens &dtens::operator=(const dtens &other)
{
    if (&other != this) {
        *this = dtens(other);
    }

    return *this;
}

dtens &dtens::operator=(dtens &&) noexcept = default;

dtens::~dtens() = default;

dtens::iterator dtens::begin() const
{
    return p_impl->m_map.begin();
}

dtens::iterator dtens::end() const
{
    return p_impl->m_map.end();
}

std::uint32_t dtens::get_order() const
{
    if (p_impl->m_map.empty()) {
        return 0;
    }

    // We can fetch the total derivative
    // order from the last derivative
    // in the map (specifically, it is
    // the last element in the indices
    // vector of the last derivative).
    const auto &sv = (end() - 1)->first.second;
    if (sv.empty()) {
        return 0;
    } else {
        return sv.back().second;
    }
}

dtens::iterator dtens::find(const v_idx_t &vidx) const
{
    // First we handle the empty case.
    if (p_impl->m_map.empty()) {
        return end();
    }

    // vidx must at least contain the function component index.
    if (vidx.empty()) {
        return end();
    }

    // The size of vidx must be consistent with the number
    // of diff args.
    if (vidx.size() - 1u != get_nvars()) {
        return end();
    }

    // Turn vidx into sparse format.
    detail::dtens_sv_idx_t s_vidx{vidx[0], {}};
    for (decltype(vidx.size()) i = 1; i < vidx.size(); ++i) {
        if (vidx[i] != 0u) {
            s_vidx.second.emplace_back(boost::numeric_cast<std::uint32_t>(i - 1u), vidx[i]);
        }
    }

    // Lookup.
    return p_impl->m_map.find(s_vidx);
}

const expression &dtens::operator[](const v_idx_t &vidx) const
{
    const auto it = find(vidx);

    if (it == end()) {
        throw std::out_of_range(
            fmt::format("Cannot locate the derivative corresponding to the indices vector {}", vidx));
    }

    return it->second;
}

dtens::size_type dtens::index_of(const v_idx_t &vidx) const
{
    return index_of(find(vidx));
}

dtens::size_type dtens::index_of(const iterator &it) const
{
    return p_impl->m_map.index_of(it);
}

// Get a range containing all derivatives of the given order for all components.
dtens::subrange dtens::get_derivatives(std::uint32_t order) const
{
    // First we handle the empty case. This will return
    // an empty range.
    if (p_impl->m_map.empty()) {
        return subrange{begin(), end()};
    }

    // Create the indices vector corresponding to the first derivative
    // of component 0 for the given order in the map.
    detail::dtens_sv_idx_t s_vidx{0, {}};
    if (order != 0u) {
        s_vidx.second.emplace_back(0, order);
    }

    // Locate the corresponding derivative in the map.
    // NOTE: this could be end() for invalid order.
    const auto b = p_impl->m_map.find(s_vidx);

#if !defined(NDEBUG)

    if (order <= get_order()) {
        assert(b != end());
    } else {
        assert(b == end());
    }

#endif

    // Modify vidx so that it now refers to the last derivative
    // for the last component at the given order in the map.
    // NOTE: get_nouts() can return zero only if the internal
    // map is empty, and we handled this corner case earlier.
    assert(get_nouts() > 0u);
    s_vidx.first = get_nouts() - 1u;
    if (order != 0u) {
        assert(get_nvars() > 0u);
        s_vidx.second[0].first = get_nvars() - 1u;
    }

    // NOTE: this could be end() for invalid order.
    auto e = p_impl->m_map.find(s_vidx);

#if !defined(NDEBUG)

    if (order <= get_order()) {
        assert(e != end());
    } else {
        assert(e == end());
    }

#endif

    // Need to move 1 past, if possible,
    // to produce a half-open range.
    if (e != end()) {
        ++e;
    }

    return subrange{b, e};
}

// Get a range containing all derivatives of the given order for a component.
dtens::subrange dtens::get_derivatives(std::uint32_t component, std::uint32_t order) const
{
    // First we handle the empty case. This will return
    // an empty range.
    if (p_impl->m_map.empty()) {
        return subrange{begin(), end()};
    }

    // Create the indices vector corresponding to the first derivative
    // for the given order and component in the map.
    detail::dtens_sv_idx_t s_vidx{component, {}};
    if (order != 0u) {
        s_vidx.second.emplace_back(0, order);
    }

    // Locate the corresponding derivative in the map.
    // NOTE: this could be end() for invalid component/order.
    const auto b = p_impl->m_map.find(s_vidx);

#if !defined(NDEBUG)

    if (component < get_nouts() && order <= get_order()) {
        assert(b != end());
    } else {
        assert(b == end());
    }

#endif

    // Modify vidx so that it now refers to the last derivative
    // for the given order and component in the map.
    assert(get_nvars() > 0u);
    if (order != 0u) {
        s_vidx.second[0].first = get_nvars() - 1u;
    }

    // NOTE: this could be end() for invalid component/order.
    auto e = p_impl->m_map.find(s_vidx);

#if !defined(NDEBUG)

    if (component < get_nouts() && order <= get_order()) {
        assert(e != end());
    } else {
        assert(e == end());
    }

#endif

    // Need to move 1 past, if possible,
    // to produce a half-open range.
    if (e != end()) {
        ++e;
    }

    return subrange{b, e};
}

std::vector<expression> dtens::get_gradient() const
{
    if (get_nouts() != 1u) {
        throw std::invalid_argument(fmt::format("The gradient can be requested only for a function with a single "
                                                "output, but the number of outputs is instead {}",
                                                get_nouts()));
    }

    if (get_order() == 0u) {
        throw std::invalid_argument("First-order derivatives are not available");
    }

    const auto sr = get_derivatives(0, 1);
    std::vector<expression> retval;
    retval.reserve(get_nvars());
    std::transform(sr.begin(), sr.end(), std::back_inserter(retval), [](const auto &p) { return p.second; });

    assert(retval.size() == get_nvars());

    return retval;
}

std::vector<expression> dtens::get_jacobian() const
{
    if (get_nouts() == 0u) {
        throw std::invalid_argument("Cannot return the Jacobian of a function with no outputs");
    }

    if (get_order() == 0u) {
        throw std::invalid_argument("First-order derivatives are not available");
    }

    const auto sr = get_derivatives(1);
    std::vector<expression> retval;
    retval.reserve(boost::safe_numerics::safe<decltype(retval.size())>(get_nvars()) * get_nouts());
    std::transform(sr.begin(), sr.end(), std::back_inserter(retval), [](const auto &p) { return p.second; });

    assert(retval.size() == boost::safe_numerics::safe<decltype(retval.size())>(get_nvars()) * get_nouts());

    return retval;
}

std::uint32_t dtens::get_nvars() const
{
    // NOTE: we ensure in the diff_tensors() implementation
    // that the number of diff variables is representable
    // by std::uint32_t.
    auto ret = static_cast<std::uint32_t>(get_args().size());

#if !defined(NDEBUG)

    if (p_impl->m_map.empty()) {
        assert(ret == 0u);
    }

#endif

    return ret;
}

std::uint32_t dtens::get_nouts() const
{
    if (p_impl->m_map.empty()) {
        return 0;
    }

    // Construct the indices vector corresponding
    // to the first derivative of order 1 of the first component.
    detail::dtens_sv_idx_t s_vidx{0, {{0, 1}}};

    // Try to find it in the map.
    const auto it = p_impl->m_map.find(s_vidx);

    // NOTE: the number of outputs is always representable by
    // std::uint32_t, otherwise we could not index the function
    // components via std::uint32_t.
    if (it == end()) {
        // There are no derivatives in the map, which
        // means that the order must be zero and that the
        // size of the map gives directly the number of components.
        assert(get_order() == 0u);
        return static_cast<std::uint32_t>(p_impl->m_map.size());
    } else {
        assert(get_order() > 0u);
        return static_cast<std::uint32_t>(p_impl->m_map.index_of(it));
    }
}

dtens::size_type dtens::size() const
{
    return p_impl->m_map.size();
}

const std::vector<expression> &dtens::get_args() const
{
    return p_impl->m_args;
}

void dtens::save(boost::archive::binary_oarchive &ar, unsigned) const
{
    ar << p_impl;
}

void dtens::load(boost::archive::binary_iarchive &ar, unsigned)
{
    try {
        ar >> p_impl;
        // LCOV_EXCL_START
    } catch (...) {
        *this = dtens{};
        throw;
    }
    // LCOV_EXCL_STOP
}

std::ostream &operator<<(std::ostream &os, const dtens &dt)
{
    os << "Highest diff order: " << dt.get_order() << '\n';
    os << "Number of outputs : " << dt.get_nouts() << '\n';
    os << "Diff arguments    : " << fmt::format("{}", dt.get_args()) << '\n';

    return os;
}

HEYOKA_END_NAMESPACE<|MERGE_RESOLUTION|>--- conflicted
+++ resolved
@@ -992,13 +992,9 @@
             diff_map.emplace_back(vidx_s2v(p.first), std::move(p.second));
         }
     } else {
-<<<<<<< HEAD
         for (auto &p : local_dmap()) {
             diff_map.emplace_back(vidx_s2v(p.first), std::move(p.second));
         }
-=======
-        diff_map.insert(diff_map.end(), local_dmap().begin(), local_dmap().end()); // LCOV_EXCL_LINE
->>>>>>> 930c9caa
     }
 }
 
