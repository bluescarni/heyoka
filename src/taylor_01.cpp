--- conflicted
+++ resolved
@@ -760,18 +760,7 @@
 std::pair<taylor_dc_t, std::vector<std::uint32_t>> taylor_decompose(const std::vector<expression> &v_ex_,
                                                                     const std::vector<expression> &sv_funcs_)
 {
-<<<<<<< HEAD
-    // Need to operate on copies due to in-place mutation
-    // via rename_variables().
-    // NOTE: here we are creating unnecessary copies of potentially
-    // shared subexpressions between v_ex_ and sv_funcs_.
-    auto v_ex = copy(v_ex_);
-    auto sv_funcs = copy(sv_funcs_);
-
-    if (v_ex.empty()) {
-=======
     if (v_ex_.empty()) {
->>>>>>> c0c63951
         throw std::invalid_argument("Cannot decompose a system of zero equations");
     }
 
@@ -811,21 +800,10 @@
         }
     }
 
-<<<<<<< HEAD
-#if !defined(NDEBUG)
-
-    // Store a copy of the original system and
-    // sv_funcs for checking later.
-    auto orig_v_ex = copy(v_ex);
-    auto orig_sv_funcs = copy(sv_funcs);
-
-#endif
-=======
     // Store in a single vector of expressions both the equations
     // and the sv_funcs.
     auto all_ex_ = v_ex_;
     all_ex_.insert(all_ex_.end(), sv_funcs_.begin(), sv_funcs_.end());
->>>>>>> c0c63951
 
     // Rename the variables.
     const auto all_ex = rename_variables(all_ex_, repl_map);
@@ -933,21 +911,7 @@
 std::pair<taylor_dc_t, std::vector<std::uint32_t>>
 taylor_decompose(const std::vector<std::pair<expression, expression>> &sys_, const std::vector<expression> &sv_funcs_)
 {
-<<<<<<< HEAD
-    // Need to operate on copies due to in-place mutation
-    // via rename_variables().
-    // NOTE: several inefficiencies here: the copy
-    // on sys_ performs copies on individual expressions
-    // (thus duplicating common subexpressions), and
-    // common subexpressions between sys_ and sv_funcs_
-    // are also duplicated.
-    auto sys = detail::copy(sys_);
-    auto sv_funcs = copy(sv_funcs_);
-
-    if (sys.empty()) {
-=======
     if (sys_.empty()) {
->>>>>>> c0c63951
         throw std::invalid_argument("Cannot decompose a system of zero equations");
     }
 
@@ -1038,31 +1002,10 @@
         assert(eres.second);
     }
 
-<<<<<<< HEAD
-#if !defined(NDEBUG)
-
-    // Store a copy of the original rhs and sv_funcs
-    // for checking later.
-    std::vector<expression> orig_rhs;
-    orig_rhs.reserve(sys.size());
-    for (const auto &[_, rhs_ex] : sys) {
-        orig_rhs.push_back(copy(rhs_ex));
-    }
-
-    auto orig_sv_funcs = copy(sv_funcs);
-
-#endif
-
-    // Rename the variables in the original equations.
-    for (auto &[_, rhs_ex] : sys) {
-        rename_variables(rhs_ex, repl_map);
-    }
-=======
     // Store in a single vector of expressions both the rhs
     // and the sv_funcs.
     auto all_ex_ = sys_rhs;
     all_ex_.insert(all_ex_.end(), sv_funcs_.begin(), sv_funcs_.end());
->>>>>>> c0c63951
 
     // Rename the variables.
     const auto all_ex = rename_variables(all_ex_, repl_map);
