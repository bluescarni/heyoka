# NOTE: the 3.18 requirement comes from here:
# https://cmake.org/cmake/help/latest/module/CheckLinkerFlag.html
cmake_minimum_required(VERSION 3.18.0)

# Set default build type to "Release".
# NOTE: this should be done before the project command since the latter can set
# CMAKE_BUILD_TYPE itself (it does so for nmake).
if(NOT CMAKE_BUILD_TYPE)
	set(CMAKE_BUILD_TYPE Release CACHE STRING
		"Choose the type of build, options are: None Debug Release RelWithDebInfo MinSizeRel."
	FORCE)
endif()

project(heyoka VERSION 7.3.0 LANGUAGES CXX C)

list(APPEND CMAKE_MODULE_PATH "${CMAKE_CURRENT_SOURCE_DIR}/cmake" "${CMAKE_CURRENT_SOURCE_DIR}/cmake/yacma")

message(STATUS "System name: ${CMAKE_SYSTEM_NAME}")
message(STATUS "System processor: ${CMAKE_SYSTEM_PROCESSOR}")
message(STATUS "heyoka version: ${heyoka_VERSION}")

# Print some info about the long double type.
include(CheckTypeSize)
CHECK_TYPE_SIZE("long double" _HEYOKA_LONG_DOUBLE_SIZE LANGUAGE CXX)
message(STATUS "Size of the long double type: ${_HEYOKA_LONG_DOUBLE_SIZE}")
unset(_HEYOKA_LONG_DOUBLE_SIZE)

# Run the YACMA compiler setup.
include(YACMACompilerLinkerSettings)

# The build options.
option(HEYOKA_BUILD_TESTS "Build unit tests." OFF)
option(HEYOKA_BUILD_BENCHMARKS "Build benchmarks." OFF)
option(HEYOKA_BUILD_TUTORIALS "Build tutorials." OFF)
option(HEYOKA_BUILD_UTILS "Build utilities." OFF)
option(HEYOKA_WITH_MPPP "Enable features relying on mp++." OFF)
option(HEYOKA_WITH_SLEEF "Enable features relying on SLEEF." OFF)
option(HEYOKA_BUILD_STATIC_LIBRARY "Build heyoka as a static library, instead of dynamic." OFF)
option(HEYOKA_ENABLE_IPO "Enable IPO (requires compiler support)." OFF)
option(HEYOKA_FORCE_STATIC_LLVM "Force linking to the static version of the LLVM libraries." OFF)
mark_as_advanced(HEYOKA_FORCE_STATIC_LLVM)
option(HEYOKA_HIDE_LLVM_SYMBOLS "Try to hide LLVM symbols when linking statically to LLVM." OFF)
mark_as_advanced(HEYOKA_HIDE_LLVM_SYMBOLS)

# NOTE: on Unix systems, the correct library installation path
# could be something other than just "lib", such as "lib64",
# "lib32", etc., depending on platform/configuration. Apparently,
# CMake provides this information via the GNUInstallDirs module.
# Let's enable this for now on all Unixes except OSX.
# NOTE: potentially, this could be applicable to Cygwin as well.
#
# https://cmake.org/cmake/help/v3.15/module/GNUInstallDirs.html
# https://cmake.org/pipermail/cmake/2013-July/055375.html
if(UNIX AND NOT APPLE)
    include(GNUInstallDirs)
    set(_HEYOKA_INSTALL_LIBDIR_DEFAULT "${CMAKE_INSTALL_LIBDIR}")
else()
    set(_HEYOKA_INSTALL_LIBDIR_DEFAULT "lib")
endif()
if(NOT HEYOKA_INSTALL_LIBDIR)
    set(HEYOKA_INSTALL_LIBDIR "${_HEYOKA_INSTALL_LIBDIR_DEFAULT}" CACHE STRING
        "Library installation directory." FORCE)
endif()
mark_as_advanced(HEYOKA_INSTALL_LIBDIR)
message(STATUS "Library installation directory: ${HEYOKA_INSTALL_LIBDIR}")

# Assemble the flags.
set(HEYOKA_CXX_FLAGS_DEBUG ${YACMA_CXX_FLAGS} ${YACMA_CXX_FLAGS_DEBUG})
set(HEYOKA_CXX_FLAGS_RELEASE ${YACMA_CXX_FLAGS})
if(YACMA_COMPILER_IS_MSVC)
  # On both cl and clang-cl, disable the idiotic minmax macros and enable the bigobj option.
  # Also, enable the WIN32_LEAN_AND_MEAN definition:
  # https://stackoverflow.com/questions/11040133/what-does-defining-win32-lean-and-mean-exclude-exactly
  list(APPEND HEYOKA_CXX_FLAGS_DEBUG "-DNOMINMAX" "/bigobj" "-DWIN32_LEAN_AND_MEAN")
  list(APPEND HEYOKA_CXX_FLAGS_RELEASE "-DNOMINMAX" "/bigobj" "-DWIN32_LEAN_AND_MEAN")
  if(YACMA_COMPILER_IS_CLANGXX)
    # clang-cl emits various warnings, let's just silence them.
    # NOTE: at one point in the recent past, MSVC added an options similar to GCC's isystem:
    # https://blogs.msdn.microsoft.com/vcblog/2017/12/13/broken-warnings-theory/
    # We probably just need to wait for this to be picked up by CMake/clang-cl. Let's
    # revisit the issue in the future.
    list(APPEND _HEYOKA_CLANG_CL_DISABLED_WARNINGS
        "-Wno-unused-variable"
        "-Wno-inconsistent-dllimport"
        "-Wno-unknown-pragmas"
        "-Wno-unused-parameter"
        "-Wno-sign-compare"
        "-Wno-deprecated-declarations"
        "-Wno-deprecated-dynamic-exception-spec"
        "-Wno-old-style-cast"
        "-Wno-sign-conversion"
        "-Wno-non-virtual-dtor"
        "-Wno-deprecated"
        "-Wno-shadow"
        "-Wno-shorten-64-to-32"
        "-Wno-reserved-id-macro"
        "-Wno-undef"
        "-Wno-c++98-compat-pedantic"
        "-Wno-documentation-unknown-command"
        "-Wno-zero-as-null-pointer-constant"
        "-Wno-language-extension-token"
        "-Wno-gnu-anonymous-struct"
        "-Wno-nested-anon-types"
        "-Wno-documentation"
        "-Wno-comma"
        "-Wno-nonportable-system-include-path"
        "-Wno-global-constructors"
        "-Wno-redundant-parens"
        "-Wno-exit-time-destructors"
        "-Wno-missing-noreturn"
        "-Wno-switch-enum"
        "-Wno-covered-switch-default"
        "-Wno-float-equal"
        "-Wno-double-promotion"
        "-Wno-microsoft-enum-value"
        "-Wno-missing-prototypes"
        "-Wno-implicit-fallthrough"
        "-Wno-format-nonliteral"
        "-Wno-cast-qual"
        "-Wno-disabled-macro-expansion"
        "-Wno-unused-private-field"
        "-Wno-unused-template"
        "-Wno-unused-macros"
        "-Wno-extra-semi-stmt"
        "-Wno-c++98-compat")
    list(APPEND HEYOKA_CXX_FLAGS_DEBUG ${_HEYOKA_CLANG_CL_DISABLED_WARNINGS})
    list(APPEND HEYOKA_CXX_FLAGS_RELEASE ${_HEYOKA_CLANG_CL_DISABLED_WARNINGS})
    unset(_HEYOKA_CLANG_CL_DISABLED_WARNINGS)
  else()
    # Same as above, disable some cl warnings.
    list(APPEND HEYOKA_CXX_FLAGS_DEBUG "/wd4459" "/wd4127" "/wd4251" "/wd4661")
    list(APPEND HEYOKA_CXX_FLAGS_RELEASE "/wd4459" "/wd4127" "/wd4251" "/wd4661")
  endif()
endif()

# Mandatory dependency on LLVM.
#
# NOTE: do it early so that we can set up
# compiler flags based on the LLVM version
# if needed.
#
# NOTE: forcibly include GNUInstallDirs (even
# though we might have already included it
# earlier) in order to work around an apparent issue
# in Findzstd.cmake triggered by the LLVM config-file packages.
# See:
#
# https://github.com/llvm/llvm-project/issues/58558
include(GNUInstallDirs)
find_package(LLVM REQUIRED CONFIG)

<<<<<<< HEAD
if(${LLVM_VERSION_MAJOR} LESS 15 OR ${LLVM_VERSION_MAJOR} GREATER 20)
  message(FATAL_ERROR "LLVM >= 15 and <= 20 is required.")
=======
if(${LLVM_VERSION_MAJOR} LESS 16 OR ${LLVM_VERSION_MAJOR} GREATER 20)
  message(FATAL_ERROR "LLVM >= 16 and <= 20 is required.")
>>>>>>> 0288aa62
endif()

message(STATUS "LLVM definitions: ${LLVM_DEFINITIONS}")
message(STATUS "LLVM include dirs: ${LLVM_INCLUDE_DIRS}")

# List of source files.
set(HEYOKA_SRC_FILES
    "${CMAKE_CURRENT_SOURCE_DIR}/src/taylor_00.cpp"
    "${CMAKE_CURRENT_SOURCE_DIR}/src/taylor_01.cpp"
    "${CMAKE_CURRENT_SOURCE_DIR}/src/taylor_02.cpp"
    "${CMAKE_CURRENT_SOURCE_DIR}/src/taylor_adaptive.cpp"
    "${CMAKE_CURRENT_SOURCE_DIR}/src/taylor_adaptive_batch.cpp"
    "${CMAKE_CURRENT_SOURCE_DIR}/src/taylor_stream_ops.cpp"
    "${CMAKE_CURRENT_SOURCE_DIR}/src/detail/i_data.cpp"
    "${CMAKE_CURRENT_SOURCE_DIR}/src/nt_event.cpp"
    "${CMAKE_CURRENT_SOURCE_DIR}/src/t_event.cpp"
    "${CMAKE_CURRENT_SOURCE_DIR}/src/dtens.cpp"
    "${CMAKE_CURRENT_SOURCE_DIR}/src/cfunc_class.cpp"
    "${CMAKE_CURRENT_SOURCE_DIR}/src/continuous_output.cpp"
    "${CMAKE_CURRENT_SOURCE_DIR}/src/var_ode_sys.cpp"
    "${CMAKE_CURRENT_SOURCE_DIR}/src/detail/cm_utils.cpp"
    "${CMAKE_CURRENT_SOURCE_DIR}/src/detail/event_detection.cpp"
    "${CMAKE_CURRENT_SOURCE_DIR}/src/detail/llvm_helpers.cpp"
    "${CMAKE_CURRENT_SOURCE_DIR}/src/detail/llvm_helpers_celmec.cpp"
    "${CMAKE_CURRENT_SOURCE_DIR}/src/detail/dfloat.cpp"
    "${CMAKE_CURRENT_SOURCE_DIR}/src/detail/num_utils.cpp"
    "${CMAKE_CURRENT_SOURCE_DIR}/src/detail/num_identity.cpp"
    "${CMAKE_CURRENT_SOURCE_DIR}/src/detail/sum_sq.cpp"
    "${CMAKE_CURRENT_SOURCE_DIR}/src/detail/div.cpp"
    "${CMAKE_CURRENT_SOURCE_DIR}/src/detail/sub.cpp"
    "${CMAKE_CURRENT_SOURCE_DIR}/src/detail/vector_math.cpp"
    "${CMAKE_CURRENT_SOURCE_DIR}/src/detail/empty_callable_s11n.cpp"
    "${CMAKE_CURRENT_SOURCE_DIR}/src/detail/setup_variational_ics.cpp"
    "${CMAKE_CURRENT_SOURCE_DIR}/src/detail/tm_data.cpp"
    "${CMAKE_CURRENT_SOURCE_DIR}/src/detail/debug.cpp"
    "${CMAKE_CURRENT_SOURCE_DIR}/src/detail/aligned_buffer.cpp"
    "${CMAKE_CURRENT_SOURCE_DIR}/src/detail/type_traits.cpp"
    "${CMAKE_CURRENT_SOURCE_DIR}/src/detail/get_dl_path.cpp"
    # NOTE: this will be an empty file in case we are not
    # building with support for real.
    "${CMAKE_CURRENT_SOURCE_DIR}/src/detail/real_helpers.cpp"
    "${CMAKE_CURRENT_SOURCE_DIR}/src/detail/validate_ode_sys.cpp"
    "${CMAKE_CURRENT_SOURCE_DIR}/src/llvm_state.cpp"
    "${CMAKE_CURRENT_SOURCE_DIR}/src/ensemble_propagate.cpp"
    "${CMAKE_CURRENT_SOURCE_DIR}/src/func.cpp"
    "${CMAKE_CURRENT_SOURCE_DIR}/src/number.cpp"
    "${CMAKE_CURRENT_SOURCE_DIR}/src/variable.cpp"
    "${CMAKE_CURRENT_SOURCE_DIR}/src/param.cpp"
    "${CMAKE_CURRENT_SOURCE_DIR}/src/expression_basic.cpp"
    "${CMAKE_CURRENT_SOURCE_DIR}/src/expression_diff.cpp"
    "${CMAKE_CURRENT_SOURCE_DIR}/src/expression_ops.cpp"
    "${CMAKE_CURRENT_SOURCE_DIR}/src/expression_cfunc.cpp"
    "${CMAKE_CURRENT_SOURCE_DIR}/src/lagrangian.cpp"
    "${CMAKE_CURRENT_SOURCE_DIR}/src/hamiltonian.cpp"
    "${CMAKE_CURRENT_SOURCE_DIR}/src/logging.cpp"
    # VSOP2013 details.
    "${CMAKE_CURRENT_SOURCE_DIR}/src/detail/vsop2013/vsop2013_1_1.cpp"
    "${CMAKE_CURRENT_SOURCE_DIR}/src/detail/vsop2013/vsop2013_1_2.cpp"
    "${CMAKE_CURRENT_SOURCE_DIR}/src/detail/vsop2013/vsop2013_1_3.cpp"
    "${CMAKE_CURRENT_SOURCE_DIR}/src/detail/vsop2013/vsop2013_1_4.cpp"
    "${CMAKE_CURRENT_SOURCE_DIR}/src/detail/vsop2013/vsop2013_1_5.cpp"
    "${CMAKE_CURRENT_SOURCE_DIR}/src/detail/vsop2013/vsop2013_1_6.cpp"
    "${CMAKE_CURRENT_SOURCE_DIR}/src/detail/vsop2013/vsop2013_2_1.cpp"
    "${CMAKE_CURRENT_SOURCE_DIR}/src/detail/vsop2013/vsop2013_2_2.cpp"
    "${CMAKE_CURRENT_SOURCE_DIR}/src/detail/vsop2013/vsop2013_2_3.cpp"
    "${CMAKE_CURRENT_SOURCE_DIR}/src/detail/vsop2013/vsop2013_2_4.cpp"
    "${CMAKE_CURRENT_SOURCE_DIR}/src/detail/vsop2013/vsop2013_2_5.cpp"
    "${CMAKE_CURRENT_SOURCE_DIR}/src/detail/vsop2013/vsop2013_2_6.cpp"
    "${CMAKE_CURRENT_SOURCE_DIR}/src/detail/vsop2013/vsop2013_3_1.cpp"
    "${CMAKE_CURRENT_SOURCE_DIR}/src/detail/vsop2013/vsop2013_3_2.cpp"
    "${CMAKE_CURRENT_SOURCE_DIR}/src/detail/vsop2013/vsop2013_3_3.cpp"
    "${CMAKE_CURRENT_SOURCE_DIR}/src/detail/vsop2013/vsop2013_3_4.cpp"
    "${CMAKE_CURRENT_SOURCE_DIR}/src/detail/vsop2013/vsop2013_3_5.cpp"
    "${CMAKE_CURRENT_SOURCE_DIR}/src/detail/vsop2013/vsop2013_3_6.cpp"
    "${CMAKE_CURRENT_SOURCE_DIR}/src/detail/vsop2013/vsop2013_4_1.cpp"
    "${CMAKE_CURRENT_SOURCE_DIR}/src/detail/vsop2013/vsop2013_4_2.cpp"
    "${CMAKE_CURRENT_SOURCE_DIR}/src/detail/vsop2013/vsop2013_4_3.cpp"
    "${CMAKE_CURRENT_SOURCE_DIR}/src/detail/vsop2013/vsop2013_4_4.cpp"
    "${CMAKE_CURRENT_SOURCE_DIR}/src/detail/vsop2013/vsop2013_4_5.cpp"
    "${CMAKE_CURRENT_SOURCE_DIR}/src/detail/vsop2013/vsop2013_4_6.cpp"
    "${CMAKE_CURRENT_SOURCE_DIR}/src/detail/vsop2013/vsop2013_5_1.cpp"
    "${CMAKE_CURRENT_SOURCE_DIR}/src/detail/vsop2013/vsop2013_5_2.cpp"
    "${CMAKE_CURRENT_SOURCE_DIR}/src/detail/vsop2013/vsop2013_5_3.cpp"
    "${CMAKE_CURRENT_SOURCE_DIR}/src/detail/vsop2013/vsop2013_5_4.cpp"
    "${CMAKE_CURRENT_SOURCE_DIR}/src/detail/vsop2013/vsop2013_5_5.cpp"
    "${CMAKE_CURRENT_SOURCE_DIR}/src/detail/vsop2013/vsop2013_5_6.cpp"
    "${CMAKE_CURRENT_SOURCE_DIR}/src/detail/vsop2013/vsop2013_6_1.cpp"
    "${CMAKE_CURRENT_SOURCE_DIR}/src/detail/vsop2013/vsop2013_6_2.cpp"
    "${CMAKE_CURRENT_SOURCE_DIR}/src/detail/vsop2013/vsop2013_6_3.cpp"
    "${CMAKE_CURRENT_SOURCE_DIR}/src/detail/vsop2013/vsop2013_6_4.cpp"
    "${CMAKE_CURRENT_SOURCE_DIR}/src/detail/vsop2013/vsop2013_6_5.cpp"
    "${CMAKE_CURRENT_SOURCE_DIR}/src/detail/vsop2013/vsop2013_6_6.cpp"
    "${CMAKE_CURRENT_SOURCE_DIR}/src/detail/vsop2013/vsop2013_7_1.cpp"
    "${CMAKE_CURRENT_SOURCE_DIR}/src/detail/vsop2013/vsop2013_7_2.cpp"
    "${CMAKE_CURRENT_SOURCE_DIR}/src/detail/vsop2013/vsop2013_7_3.cpp"
    "${CMAKE_CURRENT_SOURCE_DIR}/src/detail/vsop2013/vsop2013_7_4.cpp"
    "${CMAKE_CURRENT_SOURCE_DIR}/src/detail/vsop2013/vsop2013_7_5.cpp"
    "${CMAKE_CURRENT_SOURCE_DIR}/src/detail/vsop2013/vsop2013_7_6.cpp"
    "${CMAKE_CURRENT_SOURCE_DIR}/src/detail/vsop2013/vsop2013_8_1.cpp"
    "${CMAKE_CURRENT_SOURCE_DIR}/src/detail/vsop2013/vsop2013_8_2.cpp"
    "${CMAKE_CURRENT_SOURCE_DIR}/src/detail/vsop2013/vsop2013_8_3.cpp"
    "${CMAKE_CURRENT_SOURCE_DIR}/src/detail/vsop2013/vsop2013_8_4.cpp"
    "${CMAKE_CURRENT_SOURCE_DIR}/src/detail/vsop2013/vsop2013_8_5.cpp"
    "${CMAKE_CURRENT_SOURCE_DIR}/src/detail/vsop2013/vsop2013_8_6.cpp"
    "${CMAKE_CURRENT_SOURCE_DIR}/src/detail/vsop2013/vsop2013_9_1.cpp"
    "${CMAKE_CURRENT_SOURCE_DIR}/src/detail/vsop2013/vsop2013_9_2.cpp"
    "${CMAKE_CURRENT_SOURCE_DIR}/src/detail/vsop2013/vsop2013_9_3.cpp"
    "${CMAKE_CURRENT_SOURCE_DIR}/src/detail/vsop2013/vsop2013_9_4.cpp"
    "${CMAKE_CURRENT_SOURCE_DIR}/src/detail/vsop2013/vsop2013_9_5.cpp"
    "${CMAKE_CURRENT_SOURCE_DIR}/src/detail/vsop2013/vsop2013_9_6.cpp"
    # ELP2000 details.
    "${CMAKE_CURRENT_SOURCE_DIR}/src/detail/elp2000/elp2000_1_3.cpp"
    "${CMAKE_CURRENT_SOURCE_DIR}/src/detail/elp2000/elp2000_4_9.cpp"
    "${CMAKE_CURRENT_SOURCE_DIR}/src/detail/elp2000/elp2000_10_15.cpp"
    "${CMAKE_CURRENT_SOURCE_DIR}/src/detail/elp2000/elp2000_16_21.cpp"
    "${CMAKE_CURRENT_SOURCE_DIR}/src/detail/elp2000/elp2000_22_36.cpp"
    # IERS details.
    "${CMAKE_CURRENT_SOURCE_DIR}/src/detail/iers/builtin_iers_data.cpp"
    # Models.
    "${CMAKE_CURRENT_SOURCE_DIR}/src/model/pendulum.cpp"
    "${CMAKE_CURRENT_SOURCE_DIR}/src/model/nbody.cpp"
    "${CMAKE_CURRENT_SOURCE_DIR}/src/model/fixed_centres.cpp"
    "${CMAKE_CURRENT_SOURCE_DIR}/src/model/rotating.cpp"
    "${CMAKE_CURRENT_SOURCE_DIR}/src/model/mascon.cpp"
    "${CMAKE_CURRENT_SOURCE_DIR}/src/model/vsop2013.cpp"
    "${CMAKE_CURRENT_SOURCE_DIR}/src/model/elp2000.cpp"
    "${CMAKE_CURRENT_SOURCE_DIR}/src/model/cr3bp.cpp"
    "${CMAKE_CURRENT_SOURCE_DIR}/src/model/ffnn.cpp"
    "${CMAKE_CURRENT_SOURCE_DIR}/src/model/cart2geo.cpp"
    "${CMAKE_CURRENT_SOURCE_DIR}/src/model/nrlmsise00_tn.cpp"
    "${CMAKE_CURRENT_SOURCE_DIR}/src/model/jb08_tn.cpp"
    "${CMAKE_CURRENT_SOURCE_DIR}/src/model/sgp4.cpp"
    "${CMAKE_CURRENT_SOURCE_DIR}/src/model/time_conversions.cpp"
    "${CMAKE_CURRENT_SOURCE_DIR}/src/model/frame_transformations.cpp"
    "${CMAKE_CURRENT_SOURCE_DIR}/src/model/iers.cpp"
    # Callbacks.
    "${CMAKE_CURRENT_SOURCE_DIR}/src/callback/angle_reducer.cpp"
    # Math functions.
    "${CMAKE_CURRENT_SOURCE_DIR}/src/math/kepE.cpp"
    "${CMAKE_CURRENT_SOURCE_DIR}/src/math/kepF.cpp"
    "${CMAKE_CURRENT_SOURCE_DIR}/src/math/kepDE.cpp"
    "${CMAKE_CURRENT_SOURCE_DIR}/src/math/cos.cpp"
    "${CMAKE_CURRENT_SOURCE_DIR}/src/math/exp.cpp"
    "${CMAKE_CURRENT_SOURCE_DIR}/src/math/log.cpp"
    "${CMAKE_CURRENT_SOURCE_DIR}/src/math/pow.cpp"
    "${CMAKE_CURRENT_SOURCE_DIR}/src/math/sigmoid.cpp"
    "${CMAKE_CURRENT_SOURCE_DIR}/src/math/relu.cpp"
    "${CMAKE_CURRENT_SOURCE_DIR}/src/math/sin.cpp"
    "${CMAKE_CURRENT_SOURCE_DIR}/src/math/sqrt.cpp"
    "${CMAKE_CURRENT_SOURCE_DIR}/src/math/tan.cpp"
    "${CMAKE_CURRENT_SOURCE_DIR}/src/math/asin.cpp"
    "${CMAKE_CURRENT_SOURCE_DIR}/src/math/acos.cpp"
    "${CMAKE_CURRENT_SOURCE_DIR}/src/math/atan.cpp"
    "${CMAKE_CURRENT_SOURCE_DIR}/src/math/atan2.cpp"
    "${CMAKE_CURRENT_SOURCE_DIR}/src/math/time.cpp"
    "${CMAKE_CURRENT_SOURCE_DIR}/src/math/cosh.cpp"
    "${CMAKE_CURRENT_SOURCE_DIR}/src/math/sinh.cpp"
    "${CMAKE_CURRENT_SOURCE_DIR}/src/math/tanh.cpp"
    "${CMAKE_CURRENT_SOURCE_DIR}/src/math/asinh.cpp"
    "${CMAKE_CURRENT_SOURCE_DIR}/src/math/acosh.cpp"
    "${CMAKE_CURRENT_SOURCE_DIR}/src/math/atanh.cpp"
    "${CMAKE_CURRENT_SOURCE_DIR}/src/math/erf.cpp"
    "${CMAKE_CURRENT_SOURCE_DIR}/src/math/sum.cpp"
    "${CMAKE_CURRENT_SOURCE_DIR}/src/math/prod.cpp"
    "${CMAKE_CURRENT_SOURCE_DIR}/src/math/constants.cpp"
    "${CMAKE_CURRENT_SOURCE_DIR}/src/math/dfun.cpp"
    "${CMAKE_CURRENT_SOURCE_DIR}/src/math/relational.cpp"
    "${CMAKE_CURRENT_SOURCE_DIR}/src/math/logical.cpp"
    "${CMAKE_CURRENT_SOURCE_DIR}/src/math/select.cpp"
    "${CMAKE_CURRENT_SOURCE_DIR}/src/detail/string_conv.cpp"
    "${CMAKE_CURRENT_SOURCE_DIR}/src/detail/logging_impl.cpp"
    "${CMAKE_CURRENT_SOURCE_DIR}/src/step_callback.cpp"
    "${CMAKE_CURRENT_SOURCE_DIR}/src/llvm_state_mem_cache.cpp"
)

if(HEYOKA_WITH_SLEEF)
    # NOTE: the sleef dummy file needs to be compiled only
    # if we are building with sleef support on.
    set(HEYOKA_SRC_FILES
        "${CMAKE_CURRENT_SOURCE_DIR}/src/detail/sleef_dummy.cpp"
        "${HEYOKA_SRC_FILES}"
    )
endif()

# Setup the heyoka ABI version number.
set(HEYOKA_ABI_VERSION 35)

if(HEYOKA_BUILD_STATIC_LIBRARY)
    # Setup of the heyoka static library.
    message(STATUS "heyoka will be built as a static library.")
    add_library(heyoka STATIC "${HEYOKA_SRC_FILES}")
else()
    # Setup of the heyoka shared library.
    add_library(heyoka SHARED "${HEYOKA_SRC_FILES}")
    set_property(TARGET heyoka PROPERTY VERSION "${HEYOKA_ABI_VERSION}.0")
    set_property(TARGET heyoka PROPERTY SOVERSION ${HEYOKA_ABI_VERSION})
    set_target_properties(heyoka PROPERTIES CXX_VISIBILITY_PRESET hidden)
    set_target_properties(heyoka PROPERTIES VISIBILITY_INLINES_HIDDEN TRUE)
endif()

# Setup common to both the shared and static variants.
target_compile_options(heyoka PRIVATE
    "$<$<CONFIG:Debug>:${HEYOKA_CXX_FLAGS_DEBUG}>"
    "$<$<CONFIG:Release>:${HEYOKA_CXX_FLAGS_RELEASE}>"
    "$<$<CONFIG:RelWithDebInfo>:${HEYOKA_CXX_FLAGS_RELEASE}>"
    "$<$<CONFIG:MinSizeRel>:${HEYOKA_CXX_FLAGS_RELEASE}>"
)

# Ensure that C++20 is employed when both compiling and consuming heyoka.
target_compile_features(heyoka PUBLIC cxx_std_20)
# Enforce vanilla C++ when compiling heyoka.
set_property(TARGET heyoka PROPERTY CXX_EXTENSIONS NO)

target_include_directories(heyoka PUBLIC
    $<BUILD_INTERFACE:${CMAKE_CURRENT_SOURCE_DIR}/include>
    $<BUILD_INTERFACE:${CMAKE_CURRENT_BINARY_DIR}/include>
    $<INSTALL_INTERFACE:include>)

# IPO setup.
if(HEYOKA_ENABLE_IPO)
    include(CheckIPOSupported)
    check_ipo_supported(RESULT _HEYOKA_IPO_RESULT OUTPUT _HEYOKA_IPO_OUTPUT)
    if (_HEYOKA_IPO_RESULT)
        message(STATUS "IPO requested and supported, enabling.")
        set_property(TARGET heyoka PROPERTY INTERPROCEDURAL_OPTIMIZATION TRUE)
    else()
        message(STATUS "IPO requested, but it is not supported by the compiler:\n${_HEYOKA_IPO_OUTPUT}")
    endif()
    unset(_HEYOKA_IPO_OUTPUT)
endif()

# Add a define to signal that we are building the library.
target_compile_definitions(heyoka PRIVATE HEYOKA_BUILD_LIBRARY)

# Define an interface target for linking to the LLVM bits.
add_library(heyoka_llvm_internal INTERFACE)
# Add the definitions required by LLVM.
# NOTE: do not add them when compiling with MSVC as they are seemingly
# wrong and ignored when strict preprocessor conformance mode is activated.
if(NOT YACMA_COMPILER_IS_MSVC)
    target_compile_definitions(heyoka_llvm_internal INTERFACE ${LLVM_DEFINITIONS})
endif()
# On MSVC, silence std::iterator warnings coming from the LLVM headers.
if(YACMA_COMPILER_IS_MSVC)
    target_compile_definitions(heyoka_llvm_internal INTERFACE _SILENCE_CXX17_ITERATOR_BASE_CLASS_DEPRECATION_WARNING)
endif()

# Add the LLVM include dirs.
target_include_directories(heyoka_llvm_internal SYSTEM INTERFACE ${LLVM_INCLUDE_DIRS})

if(HEYOKA_FORCE_STATIC_LLVM OR NOT TARGET LLVM)
    # NOTE: static link to llvm if explicitly requested or if the
    # LLVM target does *not* exist. The LLVM target, if
    # it exists, consists of a single shared library.

    # NOTE: this is necessary because LLVM's config-file packages
    # do not look for zlib, despite linking to the ZLIB::ZLIB
    # target. I think this is not necessary in shared library builds
    # because zlib might be a private dependency and thus it is not
    # necessary to bring it into the link chain explicitly (as the
    # LLVM shared object already brings it in).
    find_package(ZLIB REQUIRED)

    # NOTE: these components have been determined heuristically.
    set(_HEYOKA_LLVM_COMPONENTS native orcjit)
    # NOTE: not sure what these two do, I copied from symengine's CMakeLists.txt.
    llvm_map_components_to_libnames(_HEYOKA_LLVM_LIBS_DIRECT ${_HEYOKA_LLVM_COMPONENTS})
    llvm_expand_dependencies(_HEYOKA_LLVM_LIBS ${_HEYOKA_LLVM_LIBS_DIRECT})
    target_link_libraries(heyoka_llvm_internal INTERFACE ${_HEYOKA_LLVM_LIBS})

    unset(_HEYOKA_LLVM_COMPONENTS)
    unset(_HEYOKA_LLVM_LIBS_DIRECT)
    unset(_HEYOKA_LLVM_LIBS)

    set(_HEYOKA_LLVM_STATIC_LINK TRUE)
else()
    # NOTE: shared linking is preferred over static if both are available and
    # if HEYOKA_FORCE_STATIC_LLVM is *not* set.
    target_link_libraries(heyoka_llvm_internal INTERFACE LLVM)

    set(_HEYOKA_LLVM_STATIC_LINK FALSE)
endif()

# Link to LLVM privately.
# NOTE: the BUILD_INTERFACE bit is a workaround needed when building
# heyoka as a static library: in this configuration, CMake would complain
# that heyoka_llvm_internal needs to be in the export set, even if it is just
# an interface library. See the discussion here:
# https://gitlab.kitware.com/cmake/cmake/-/issues/15415
target_link_libraries(heyoka PRIVATE "$<BUILD_INTERFACE:heyoka_llvm_internal>")

if(_HEYOKA_LLVM_STATIC_LINK AND HEYOKA_HIDE_LLVM_SYMBOLS)
    # NOTE: LLVM symbol hiding is done in a heuristic fashion
    # by checking if the linker supports certain flags:
    #
    # - first we check for "-Wl,--exclude-libs,ALL", which is supported
    #   by the GNU linker; if this fails,
    # - we check for "-Wl,-unexported_symbol", which is supported by
    #   OSX's ld64 linker; otherwise,
    # - we don't do anything.
    #
    # This is not a great solution, but it works for common use cases.
    # For the GNU linker, it would be better to use "-Wl,--exclude-libs"
    # on all the individual LLVM libraries we are linking to, rather than
    # on ALL the static libraries, but getting such a list out of CMake
    # seems hard: we link directly to the _HEYOKA_LLVM_LIBS libraries,
    # but these in turn bring in indirectly several other LLVM components.

    include(CheckLinkerFlag)

    set(CMAKE_REQUIRED_QUIET TRUE)

    check_linker_flag(CXX "-Wl,--exclude-libs,ALL" _HEYOKA_LINKER_SUPPORTS_EXCLUDE_LIBS)
    if(_HEYOKA_LINKER_SUPPORTS_EXCLUDE_LIBS)
        message(STATUS "Adding the linker flag \"-Wl,--exclude-libs,ALL\" to hide LLVM symbols.")
        target_link_options(heyoka PRIVATE "-Wl,--exclude-libs,ALL")
    else()
        check_linker_flag(CXX "-Wl,-unexported_symbol,dummy" _HEYOKA_LINKER_SUPPORTS_UNEXPORTED_SYMBOL)
        if(_HEYOKA_LINKER_SUPPORTS_UNEXPORTED_SYMBOL)
            message(STATUS "Adding the linker flag \"-Wl,-unexported_symbol\" to hide LLVM symbols.")
            target_link_options(heyoka PRIVATE "-Wl,-unexported_symbol,__ZTVN4llvm*")
            target_link_options(heyoka PRIVATE "-Wl,-unexported_symbol,__ZNK4llvm*")
            target_link_options(heyoka PRIVATE "-Wl,-unexported_symbol,__ZN4llvm*")
            target_link_options(heyoka PRIVATE "-Wl,-unexported_symbol,__ZTIN4llvm*")
            target_link_options(heyoka PRIVATE "-Wl,-unexported_symbol,_LLVM*")
            target_link_options(heyoka PRIVATE "-Wl,-unexported_symbol,__ZTSN4llvm*")
        endif()
    endif()

    unset(CMAKE_REQUIRED_QUIET)
endif()

# Mandatory dependency on the internal erfa library.
add_subdirectory(src/detail/erfa)
target_link_libraries(heyoka PRIVATE heyoka_erfa)

# Mandatory dependency on fmt.
set(_HEYOKA_MIN_SUPPORTED_FMT_VERSION 9)
set(_HEYOKA_MAX_SUPPORTED_FMT_VERSION 11)
find_package(fmt REQUIRED CONFIG)
if(${fmt_VERSION_MAJOR} VERSION_LESS ${_HEYOKA_MIN_SUPPORTED_FMT_VERSION} OR
   ${fmt_VERSION_MAJOR} VERSION_GREATER ${_HEYOKA_MAX_SUPPORTED_FMT_VERSION})
   message(FATAL_ERROR "The supported fmt versions are in the range [${_HEYOKA_MIN_SUPPORTED_FMT_VERSION}, ${_HEYOKA_MAX_SUPPORTED_FMT_VERSION}], but version ${fmt_VERSION_MAJOR} was found instead.")
endif()
message(STATUS "fmt version: ${fmt_VERSION}")
target_link_libraries(heyoka PUBLIC fmt::fmt)

# Mandatory dependency on spdlog.
find_package(spdlog REQUIRED CONFIG)
target_link_libraries(heyoka PRIVATE spdlog::spdlog)

# Mandatory dependency on TBB.
find_package(TBB REQUIRED CONFIG)
target_link_libraries(heyoka PRIVATE TBB::tbb)

# Mandatory dependency on Boost.
# NOTE: need 1.85 for charconv.
set(_HEYOKA_MIN_BOOST_VERSION "1.85")
# NOTE: we look for Boost in CONFIG mode first, as that has become the official supported way
# of locating Boost in recent Boost/CMake versions. If we fail, we try again in
# MODULE mode as last resort.
find_package(Boost ${_HEYOKA_MIN_BOOST_VERSION} QUIET COMPONENTS serialization charconv CONFIG)
if(NOT ${Boost_FOUND})
    message(STATUS "Boost not found in CONFIG mode, retrying in MODULE mode.")
    find_package(Boost ${_HEYOKA_MIN_BOOST_VERSION} QUIET MODULE COMPONENTS serialization charconv)
endif()
if(NOT ${Boost_FOUND})
    message(FATAL_ERROR "Could not locate Boost in either CONFIG or MODULE mode.")
endif()
message(STATUS "Found Boost version ${Boost_VERSION}.")
target_link_libraries(heyoka PUBLIC Boost::boost Boost::serialization)
target_link_libraries(heyoka PRIVATE Boost::charconv)
# NOTE: quench warnings from Boost when building the library.
target_compile_definitions(heyoka PRIVATE BOOST_ALLOW_DEPRECATED_HEADERS)

# NOTE: recent versions of libcxx remove std::unary_function/std::binary_function
# (which have been deprecated since long) in C++17 mode. This breaks, e.g., hashing
# functionality on older Boost versions. See:
# https://github.com/boostorg/container_hash/issues/22
# Note that the better approach here would be to detect libcxx rather than
# just Apple, but at this time it seems like there's no easy way to detect
# the stdlib implementation/version from CMake.
if(APPLE AND Boost_VERSION VERSION_LESS "1.81.0")
    # NOTE: make this a PUBLIC definition just to err on the side
    # of caution.
    target_compile_definitions(heyoka PUBLIC BOOST_NO_CXX98_FUNCTION_BASE)
endif()

# Optional dependency on mp++.
set(_HEYOKA_MIN_SUPPORTED_MPPP_VERSION 2)
set(_HEYOKA_MAX_SUPPORTED_MPPP_VERSION 2)
if(HEYOKA_WITH_MPPP)
    find_package(mp++ REQUIRED CONFIG)
    if(${mp++_VERSION_MAJOR} VERSION_LESS ${_HEYOKA_MIN_SUPPORTED_MPPP_VERSION} OR
       ${mp++_VERSION_MAJOR} VERSION_GREATER ${_HEYOKA_MAX_SUPPORTED_MPPP_VERSION})
        message(FATAL_ERROR "The supported mp++ versions are in the range [${_HEYOKA_MIN_SUPPORTED_MPPP_VERSION}, ${_HEYOKA_MAX_SUPPORTED_MPPP_VERSION}], but version ${mp++_VERSION_MAJOR} was found instead.")
    endif()
    message(STATUS "mp++ version: ${mp++_VERSION}")

    # NOTE: this is necessary for the serialisation of several classes.
    if(NOT mp++_WITH_BOOST_S11N)
        message(FATAL_ERROR "mp++ must be installed with support for Boost.serialization.")
    endif()

    # NOTE: needed for formatting numbers.
    if(NOT mp++_WITH_FMT)
        message(FATAL_ERROR "mp++ must be installed with support for fmt.")
    endif()

    target_link_libraries(heyoka PUBLIC mp++::mp++)

    # NOTE: _HEYOKA_WITH_REAL128 is used to signal the support
    # for mppp::real128 in the config-file package.
    set(_HEYOKA_WITH_REAL128 ${mp++_WITH_QUADMATH})
    # Similarly for mppp::real.
    set(_HEYOKA_WITH_REAL ${mp++_WITH_MPFR})
else()
    set(_HEYOKA_WITH_REAL128 NO)
    set(_HEYOKA_WITH_REAL NO)
endif()

# Optional dependency on SLEEF.
if(HEYOKA_WITH_SLEEF)
    find_package(heyoka_SLEEF REQUIRED)
    target_link_libraries(heyoka PRIVATE heyoka::SLEEF)
endif()

# Configure config.hpp.
configure_file("${CMAKE_CURRENT_SOURCE_DIR}/config.hpp.in" "${CMAKE_CURRENT_BINARY_DIR}/include/heyoka/config.hpp" @ONLY)

# Configure the doc files.
configure_file("${CMAKE_CURRENT_SOURCE_DIR}/doc/conf.py.in" "${CMAKE_CURRENT_SOURCE_DIR}/doc/conf.py" @ONLY)

# Installation of the header files.
install(DIRECTORY "${CMAKE_CURRENT_SOURCE_DIR}/include/heyoka" DESTINATION include)
install(FILES "${CMAKE_CURRENT_BINARY_DIR}/include/heyoka/config.hpp" DESTINATION include/heyoka)

# Installation of the library.
install(TARGETS heyoka
    EXPORT heyoka_export
    LIBRARY DESTINATION "${HEYOKA_INSTALL_LIBDIR}"
    ARCHIVE DESTINATION "${HEYOKA_INSTALL_LIBDIR}"
    RUNTIME DESTINATION bin
)

# Setup of the CMake config file.
configure_file("${CMAKE_CURRENT_SOURCE_DIR}/heyoka-config.cmake.in" "${CMAKE_CURRENT_BINARY_DIR}/heyoka-config.cmake" @ONLY)
install(FILES "${CMAKE_CURRENT_BINARY_DIR}/heyoka-config.cmake"
    DESTINATION "${HEYOKA_INSTALL_LIBDIR}/cmake/heyoka")
install(EXPORT heyoka_export NAMESPACE heyoka:: DESTINATION "${HEYOKA_INSTALL_LIBDIR}/cmake/heyoka")
# Take care of versioning.
include(CMakePackageConfigHelpers)
# NOTE: since we use semantic versioning, the correct setting here is SameMajorVersion: it requires equality
# in the major version, but higher minor versions will be considered compatible. So, if heyoka 2.0.0 is requested
# and 2.1.0 is found, then all is good. However, the reverse will lead to a failure.
write_basic_package_version_file("${CMAKE_CURRENT_BINARY_DIR}/heyoka-config-version.cmake" COMPATIBILITY SameMajorVersion)
install(FILES "${CMAKE_CURRENT_BINARY_DIR}/heyoka-config-version.cmake" DESTINATION "${HEYOKA_INSTALL_LIBDIR}/cmake/heyoka")

# Cleanup.
unset(_HEYOKA_MIN_BOOST_VERSION)
unset(_HEYOKA_MIN_SUPPORTED_MPPP_VERSION)
unset(_HEYOKA_MAX_SUPPORTED_MPPP_VERSION)
unset(_HEYOKA_WITH_REAL128)
unset(_HEYOKA_WITH_REAL)
unset(_HEYOKA_LLVM_STATIC_LINK)
unset(_HEYOKA_MIN_SUPPORTED_FMT_VERSION)
unset(_HEYOKA_MAX_SUPPORTED_FMT_VERSION)
if(HEYOKA_ENABLE_IPO)
    unset(_HEYOKA_IPO_RESULT)
endif()

if(HEYOKA_BUILD_TESTS)
    enable_testing()
    add_subdirectory(test)
endif()

if(HEYOKA_BUILD_BENCHMARKS)
    add_subdirectory(benchmark)
endif()

if(HEYOKA_BUILD_TUTORIALS)
    add_subdirectory(tutorial)
endif()

if(HEYOKA_BUILD_UTILS)
    add_subdirectory(utils)
endif()<|MERGE_RESOLUTION|>--- conflicted
+++ resolved
@@ -149,13 +149,8 @@
 include(GNUInstallDirs)
 find_package(LLVM REQUIRED CONFIG)
 
-<<<<<<< HEAD
-if(${LLVM_VERSION_MAJOR} LESS 15 OR ${LLVM_VERSION_MAJOR} GREATER 20)
-  message(FATAL_ERROR "LLVM >= 15 and <= 20 is required.")
-=======
 if(${LLVM_VERSION_MAJOR} LESS 16 OR ${LLVM_VERSION_MAJOR} GREATER 20)
   message(FATAL_ERROR "LLVM >= 16 and <= 20 is required.")
->>>>>>> 0288aa62
 endif()
 
 message(STATUS "LLVM definitions: ${LLVM_DEFINITIONS}")
