--- conflicted
+++ resolved
@@ -11,11 +11,7 @@
 	FORCE)
 endif()
 
-<<<<<<< HEAD
-project(heyoka VERSION 5.0.1 LANGUAGES CXX C)
-=======
 project(heyoka VERSION 5.1.0 LANGUAGES CXX C)
->>>>>>> 3465aabd
 
 list(APPEND CMAKE_MODULE_PATH "${CMAKE_CURRENT_SOURCE_DIR}/cmake" "${CMAKE_CURRENT_SOURCE_DIR}/cmake/yacma")
 
