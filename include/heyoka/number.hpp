--- conflicted
+++ resolved
@@ -71,11 +71,9 @@
 
 HEYOKA_DLL_PUBLIC double eval_dbl(const number &, const std::unordered_map<std::string, double> &);
 
-<<<<<<< HEAD
 HEYOKA_DLL_PUBLIC void update_connections(const number &, std::vector<std::vector<unsigned>> &, unsigned &);
-=======
+
 HEYOKA_DLL_PUBLIC llvm::Value *codegen_dbl(llvm_state &, const number &);
->>>>>>> 607f3ab6
 
 } // namespace heyoka
 
