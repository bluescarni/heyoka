--- conflicted
+++ resolved
@@ -103,9 +103,7 @@
 
 template <typename T>
 concept func_has_to_tseries = requires(const T &x, funcptr_map<tseries> &m, std::uint32_t order) {
-    {
-        x.to_tseries(m, order)
-    } -> std::same_as<tseries>;
+    { x.to_tseries(m, order) } -> std::same_as<tseries>;
 };
 
 // Function interface implementation.
@@ -117,11 +115,7 @@
         // NOTE: make sure we are invoking the member function from func_base,
         // as in principle there could be a get_name() function in the derived
         // function class that hides it.
-<<<<<<< HEAD
-        return static_cast<const func_base &>(this->value()).get_name();
-=======
         return static_cast<const func_base &>(getval<Holder>(this)).get_name();
->>>>>>> 018831de
     }
 
     void to_stream(std::ostringstream &oss) const final
@@ -147,11 +141,7 @@
         // NOTE: make sure we are invoking the member function from func_base,
         // as in principle there could be an args() function in the derived
         // function class that hides it.
-<<<<<<< HEAD
-        return static_cast<const func_base &>(this->value()).args();
-=======
         return static_cast<const func_base &>(getval<Holder>(this)).args();
->>>>>>> 018831de
     }
     std::pair<expression *, expression *> get_mutable_args_range() final
     {
