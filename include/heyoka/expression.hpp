--- conflicted
+++ resolved
@@ -113,16 +113,6 @@
 
 HEYOKA_DLL_PUBLIC expression copy(const expression &);
 HEYOKA_DLL_PUBLIC std::vector<expression> copy(const std::vector<expression> &);
-<<<<<<< HEAD
-
-namespace detail
-{
-
-std::vector<std::pair<expression, expression>> copy(const std::vector<std::pair<expression, expression>> &);
-
-} // namespace detail
-=======
->>>>>>> c0c63951
 
 inline namespace literals
 {
@@ -239,15 +229,9 @@
 
 HEYOKA_DLL_PUBLIC std::vector<std::string> get_variables(const expression &);
 HEYOKA_DLL_PUBLIC std::vector<std::string> get_variables(const std::vector<expression> &);
-<<<<<<< HEAD
-HEYOKA_DLL_PUBLIC void rename_variables(expression &, const std::unordered_map<std::string, std::string> &);
-HEYOKA_DLL_PUBLIC void rename_variables(std::vector<expression> &,
-                                        const std::unordered_map<std::string, std::string> &);
-=======
 HEYOKA_DLL_PUBLIC expression rename_variables(const expression &, const std::unordered_map<std::string, std::string> &);
 HEYOKA_DLL_PUBLIC std::vector<expression> rename_variables(const std::vector<expression> &,
                                                            const std::unordered_map<std::string, std::string> &);
->>>>>>> c0c63951
 
 HEYOKA_DLL_PUBLIC expression operator+(expression);
 HEYOKA_DLL_PUBLIC expression operator-(expression);
@@ -369,19 +353,6 @@
 
 HEYOKA_DLL_PUBLIC std::size_t get_n_nodes(const expression &);
 
-<<<<<<< HEAD
-HEYOKA_DLL_PUBLIC expression subs(const expression &, const std::unordered_map<std::string, expression> &);
-HEYOKA_DLL_PUBLIC expression subs(const expression &, const std::unordered_map<expression, expression> &);
-HEYOKA_DLL_PUBLIC std::vector<expression> subs(const std::vector<expression> &,
-                                               const std::unordered_map<std::string, expression> &);
-HEYOKA_DLL_PUBLIC std::vector<expression> subs(const std::vector<expression> &,
-                                               const std::unordered_map<expression, expression> &);
-
-enum class diff_args { vars, params, all };
-
-// Fwd declaration.
-class HEYOKA_DLL_PUBLIC dtens;
-=======
 HEYOKA_DLL_PUBLIC expression subs(const expression &, const std::unordered_map<std::string, expression> &,
                                   bool = false);
 HEYOKA_DLL_PUBLIC expression subs(const expression &, const std::unordered_map<expression, expression> &, bool = false);
@@ -389,7 +360,11 @@
                                                const std::unordered_map<std::string, expression> &, bool = false);
 HEYOKA_DLL_PUBLIC std::vector<expression> subs(const std::vector<expression> &,
                                                const std::unordered_map<expression, expression> &, bool = false);
->>>>>>> c0c63951
+
+enum class diff_args { vars, params, all };
+
+// Fwd declaration.
+class HEYOKA_DLL_PUBLIC dtens;
 
 namespace detail
 {
