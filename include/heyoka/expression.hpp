// Copyright 2020, 2021, 2022, 2023 Francesco Biscani (bluescarni@gmail.com), Dario Izzo (dario.izzo@gmail.com)
//
// This file is part of the heyoka library.
//
// This Source Code Form is subject to the terms of the Mozilla
// Public License v. 2.0. If a copy of the MPL was not distributed
// with this file, You can obtain one at http://mozilla.org/MPL/2.0/.

#ifndef HEYOKA_EXPRESSION_HPP
#define HEYOKA_EXPRESSION_HPP

#include <heyoka/config.hpp>

#include <array>
#include <cassert>
#include <cstddef>
#include <cstdint>
#include <functional>
#include <memory>
#include <optional>
#include <ostream>
#include <sstream>
#include <stdexcept>
#include <string>
#include <type_traits>
#include <unordered_map>
#include <unordered_set>
#include <utility>
#include <variant>
#include <vector>

#include <boost/numeric/conversion/cast.hpp>

#include <fmt/core.h>

#if defined(HEYOKA_HAVE_REAL128)

#include <mp++/real128.hpp>

#endif

#if defined(HEYOKA_HAVE_REAL)

#include <mp++/real.hpp>

#endif

#include <heyoka/detail/fmt_compat.hpp>
#include <heyoka/detail/func_cache.hpp>
#include <heyoka/detail/fwd_decl.hpp>
#include <heyoka/detail/igor.hpp>
#include <heyoka/detail/llvm_fwd.hpp>
#include <heyoka/detail/type_traits.hpp>
#include <heyoka/detail/visibility.hpp>
#include <heyoka/func.hpp>
#include <heyoka/kw.hpp>
#include <heyoka/number.hpp>
#include <heyoka/param.hpp>
#include <heyoka/s11n.hpp>
#include <heyoka/variable.hpp>

HEYOKA_BEGIN_NAMESPACE

class HEYOKA_DLL_PUBLIC expression
{
public:
    using value_type = std::variant<number, variable, func, param>;

private:
    value_type m_value;

    // Serialization.
    friend class boost::serialization::access;
    template <typename Archive>
    void serialize(Archive &ar, unsigned)
    {
        ar &m_value;
    }

public:
    expression();

    explicit expression(double);
    explicit expression(long double);
#if defined(HEYOKA_HAVE_REAL128)
    explicit expression(mppp::real128);
#endif
#if defined(HEYOKA_HAVE_REAL)
    explicit expression(mppp::real);
#endif
    explicit expression(std::string);

    explicit expression(number);
    explicit expression(variable);
    explicit expression(func);
    explicit expression(param);

    expression(const expression &);
    expression(expression &&) noexcept;

    ~expression();

    expression &operator=(const expression &);
    expression &operator=(expression &&) noexcept;

    [[nodiscard]] const value_type &value() const;

    friend void swap(expression &ex0, expression &ex1) noexcept
    {
        std::swap(ex0.m_value, ex1.m_value);
    }
};

HEYOKA_DLL_PUBLIC expression copy(const expression &);
HEYOKA_DLL_PUBLIC std::vector<expression> copy(const std::vector<expression> &);

inline namespace literals
{

HEYOKA_DLL_PUBLIC expression operator""_dbl(long double);
HEYOKA_DLL_PUBLIC expression operator""_dbl(unsigned long long);

HEYOKA_DLL_PUBLIC expression operator""_ldbl(long double);
HEYOKA_DLL_PUBLIC expression operator""_ldbl(unsigned long long);

#if defined(HEYOKA_HAVE_REAL128)

template <char... Chars>
inline expression operator"" _f128()
{
    return expression{mppp::literals::operator"" _rq<Chars...>()};
}

#endif

HEYOKA_DLL_PUBLIC expression operator""_var(const char *, std::size_t);

} // namespace literals

namespace detail
{

// NOTE: these need to go here because
// the definition of expression must be available.
template <typename T>
inline expression func_inner<T>::diff(funcptr_map<expression> &func_map, const std::string &s) const
{
    if constexpr (func_has_diff_var_v<T>) {
        return m_value.diff(func_map, s);
    }

    // LCOV_EXCL_START
    assert(false);
    throw;
    // LCOV_EXCL_STOP
}

template <typename T>
inline expression func_inner<T>::diff(funcptr_map<expression> &func_map, const param &p) const
{
    if constexpr (func_has_diff_par_v<T>) {
        return m_value.diff(func_map, p);
    }

    // LCOV_EXCL_START
    assert(false);
    throw;
    // LCOV_EXCL_STOP
}

struct HEYOKA_DLL_PUBLIC prime_wrapper {
    std::string m_str;

    explicit prime_wrapper(std::string);
    prime_wrapper(const prime_wrapper &);
    prime_wrapper(prime_wrapper &&) noexcept;
    prime_wrapper &operator=(const prime_wrapper &);
    prime_wrapper &operator=(prime_wrapper &&) noexcept;
    ~prime_wrapper();

    std::pair<expression, expression> operator=(expression) &&;
};

} // namespace detail

HEYOKA_DLL_PUBLIC detail::prime_wrapper prime(const expression &);

inline namespace literals
{

HEYOKA_DLL_PUBLIC detail::prime_wrapper operator""_p(const char *, std::size_t);

} // namespace literals

namespace detail
{

std::size_t hash(funcptr_map<std::size_t> &, const expression &);

} // namespace detail

HEYOKA_DLL_PUBLIC std::size_t hash(const expression &);

namespace detail
{

void stream_expression(std::ostringstream &, const expression &);

bool comm_ops_lt(const expression &, const expression &);

} // namespace detail

HEYOKA_DLL_PUBLIC std::ostream &operator<<(std::ostream &, const expression &);

HEYOKA_END_NAMESPACE

// fmt formatter for expression, implemented
// on top of the streaming operator.
namespace fmt
{

template <>
struct formatter<heyoka::expression> : heyoka::detail::ostream_formatter {
};

} // namespace fmt

HEYOKA_BEGIN_NAMESPACE

HEYOKA_DLL_PUBLIC std::vector<std::string> get_variables(const expression &);
HEYOKA_DLL_PUBLIC std::vector<std::string> get_variables(const std::vector<expression> &);
HEYOKA_DLL_PUBLIC expression rename_variables(const expression &, const std::unordered_map<std::string, std::string> &);
HEYOKA_DLL_PUBLIC std::vector<expression> rename_variables(const std::vector<expression> &,
                                                           const std::unordered_map<std::string, std::string> &);

HEYOKA_DLL_PUBLIC expression operator+(expression);
HEYOKA_DLL_PUBLIC expression operator-(expression);

HEYOKA_DLL_PUBLIC expression operator+(const expression &, const expression &);
HEYOKA_DLL_PUBLIC expression operator+(const expression &, double);
HEYOKA_DLL_PUBLIC expression operator+(const expression &, long double);
#if defined(HEYOKA_HAVE_REAL128)
HEYOKA_DLL_PUBLIC expression operator+(const expression &, mppp::real128);
#endif
#if defined(HEYOKA_HAVE_REAL)
HEYOKA_DLL_PUBLIC expression operator+(const expression &, mppp::real);
#endif
HEYOKA_DLL_PUBLIC expression operator+(double, const expression &);
HEYOKA_DLL_PUBLIC expression operator+(long double, const expression &);
#if defined(HEYOKA_HAVE_REAL128)
HEYOKA_DLL_PUBLIC expression operator+(mppp::real128, const expression &);
#endif
#if defined(HEYOKA_HAVE_REAL)
HEYOKA_DLL_PUBLIC expression operator+(mppp::real, const expression &);
#endif

HEYOKA_DLL_PUBLIC expression operator-(const expression &, const expression &);
HEYOKA_DLL_PUBLIC expression operator-(const expression &, double);
HEYOKA_DLL_PUBLIC expression operator-(const expression &, long double);
#if defined(HEYOKA_HAVE_REAL128)
HEYOKA_DLL_PUBLIC expression operator-(const expression &, mppp::real128);
#endif
#if defined(HEYOKA_HAVE_REAL)
HEYOKA_DLL_PUBLIC expression operator-(const expression &, mppp::real);
#endif
HEYOKA_DLL_PUBLIC expression operator-(double, const expression &);
HEYOKA_DLL_PUBLIC expression operator-(long double, const expression &);
#if defined(HEYOKA_HAVE_REAL128)
HEYOKA_DLL_PUBLIC expression operator-(mppp::real128, const expression &);
#endif
#if defined(HEYOKA_HAVE_REAL)
HEYOKA_DLL_PUBLIC expression operator-(mppp::real, const expression &);
#endif

HEYOKA_DLL_PUBLIC expression operator*(const expression &, const expression &);
HEYOKA_DLL_PUBLIC expression operator*(const expression &, double);
HEYOKA_DLL_PUBLIC expression operator*(const expression &, long double);
#if defined(HEYOKA_HAVE_REAL128)
HEYOKA_DLL_PUBLIC expression operator*(const expression &, mppp::real128);
#endif
#if defined(HEYOKA_HAVE_REAL)
HEYOKA_DLL_PUBLIC expression operator*(const expression &, mppp::real);
#endif
HEYOKA_DLL_PUBLIC expression operator*(double, const expression &);
HEYOKA_DLL_PUBLIC expression operator*(long double, const expression &);
#if defined(HEYOKA_HAVE_REAL128)
HEYOKA_DLL_PUBLIC expression operator*(mppp::real128, const expression &);
#endif
#if defined(HEYOKA_HAVE_REAL)
HEYOKA_DLL_PUBLIC expression operator*(mppp::real, const expression &);
#endif

HEYOKA_DLL_PUBLIC expression operator/(const expression &, const expression &);
HEYOKA_DLL_PUBLIC expression operator/(const expression &, double);
HEYOKA_DLL_PUBLIC expression operator/(const expression &, long double);
#if defined(HEYOKA_HAVE_REAL128)
HEYOKA_DLL_PUBLIC expression operator/(const expression &, mppp::real128);
#endif
#if defined(HEYOKA_HAVE_REAL)
HEYOKA_DLL_PUBLIC expression operator/(const expression &, mppp::real);
#endif
HEYOKA_DLL_PUBLIC expression operator/(double, const expression &);
HEYOKA_DLL_PUBLIC expression operator/(long double, const expression &);
#if defined(HEYOKA_HAVE_REAL128)
HEYOKA_DLL_PUBLIC expression operator/(mppp::real128, const expression &);
#endif
#if defined(HEYOKA_HAVE_REAL)
HEYOKA_DLL_PUBLIC expression operator/(mppp::real, const expression &);
#endif

HEYOKA_DLL_PUBLIC expression &operator+=(expression &, const expression &);
HEYOKA_DLL_PUBLIC expression &operator+=(expression &, double);
HEYOKA_DLL_PUBLIC expression &operator+=(expression &, long double);
#if defined(HEYOKA_HAVE_REAL128)
HEYOKA_DLL_PUBLIC expression &operator+=(expression &, mppp::real128);
#endif
#if defined(HEYOKA_HAVE_REAL)
HEYOKA_DLL_PUBLIC expression &operator+=(expression &, mppp::real);
#endif

HEYOKA_DLL_PUBLIC expression &operator-=(expression &, const expression &);
HEYOKA_DLL_PUBLIC expression &operator-=(expression &, double);
HEYOKA_DLL_PUBLIC expression &operator-=(expression &, long double);
#if defined(HEYOKA_HAVE_REAL128)
HEYOKA_DLL_PUBLIC expression &operator-=(expression &, mppp::real128);
#endif
#if defined(HEYOKA_HAVE_REAL)
HEYOKA_DLL_PUBLIC expression &operator-=(expression &, mppp::real);
#endif

HEYOKA_DLL_PUBLIC expression &operator*=(expression &, const expression &);
HEYOKA_DLL_PUBLIC expression &operator*=(expression &, double);
HEYOKA_DLL_PUBLIC expression &operator*=(expression &, long double);
#if defined(HEYOKA_HAVE_REAL128)
HEYOKA_DLL_PUBLIC expression &operator*=(expression &, mppp::real128);
#endif
#if defined(HEYOKA_HAVE_REAL)
HEYOKA_DLL_PUBLIC expression &operator*=(expression &, mppp::real);
#endif

HEYOKA_DLL_PUBLIC expression &operator/=(expression &, const expression &);
HEYOKA_DLL_PUBLIC expression &operator/=(expression &, double);
HEYOKA_DLL_PUBLIC expression &operator/=(expression &, long double);
#if defined(HEYOKA_HAVE_REAL128)
HEYOKA_DLL_PUBLIC expression &operator/=(expression &, mppp::real128);
#endif
#if defined(HEYOKA_HAVE_REAL)
HEYOKA_DLL_PUBLIC expression &operator/=(expression &, mppp::real);
#endif

HEYOKA_DLL_PUBLIC bool operator==(const expression &, const expression &);
HEYOKA_DLL_PUBLIC bool operator!=(const expression &, const expression &);

HEYOKA_DLL_PUBLIC std::size_t get_n_nodes(const expression &);

HEYOKA_DLL_PUBLIC expression subs(const expression &, const std::unordered_map<std::string, expression> &,
                                  bool = false);
HEYOKA_DLL_PUBLIC expression subs(const expression &, const std::unordered_map<expression, expression> &, bool = false);
HEYOKA_DLL_PUBLIC std::vector<expression> subs(const std::vector<expression> &,
                                               const std::unordered_map<std::string, expression> &, bool = false);
HEYOKA_DLL_PUBLIC std::vector<expression> subs(const std::vector<expression> &,
                                               const std::unordered_map<expression, expression> &, bool = false);

enum class diff_args { vars, params, all };

// Fwd declaration.
class HEYOKA_DLL_PUBLIC dtens;

namespace detail
{

expression diff(funcptr_map<expression> &, const expression &, const std::string &);
expression diff(funcptr_map<expression> &, const expression &, const param &);

// NOTE: public only for testing purposes.
HEYOKA_DLL_PUBLIC std::pair<std::vector<expression>, std::vector<expression>::size_type>
revdiff_decompose(const std::vector<expression> &);

HEYOKA_DLL_PUBLIC dtens diff_tensors(const std::vector<expression> &,
                                     const std::variant<diff_args, std::vector<expression>> &, std::uint32_t);

} // namespace detail

HEYOKA_DLL_PUBLIC expression diff(const expression &, const param &);
HEYOKA_DLL_PUBLIC expression diff(const expression &, const std::string &);
HEYOKA_DLL_PUBLIC expression diff(const expression &, const expression &);

<<<<<<< HEAD
namespace kw
{

IGOR_MAKE_NAMED_ARGUMENT(diff_args);
IGOR_MAKE_NAMED_ARGUMENT(diff_order);

} // namespace kw

class HEYOKA_DLL_PUBLIC dtens
{
    // NOTE: detail::diff_tensors() needs access to the private ctor.
    friend dtens detail::diff_tensors(const std::vector<expression> &,
                                      const std::variant<diff_args, std::vector<expression>> &, std::uint32_t);

    struct impl;

    std::unique_ptr<impl> p_impl;

    explicit dtens(impl);

    // Serialisation.
    friend class boost::serialization::access;
    void save(boost::archive::binary_oarchive &, unsigned) const;
    void load(boost::archive::binary_iarchive &, unsigned);
    BOOST_SERIALIZATION_SPLIT_MEMBER()

public:
    dtens();
    dtens(const dtens &);
    dtens(dtens &&) noexcept;
    dtens &operator=(const dtens &);
    dtens &operator=(dtens &&) noexcept;
    ~dtens();

    [[nodiscard]] const std::vector<std::vector<expression>> &get_tensors() const;
    [[nodiscard]] const expression &operator[](const std::vector<std::uint32_t> &) const;
    [[nodiscard]] std::size_t n_diffs() const;
};

template <typename... KwArgs>
dtens diff_tensors(const std::vector<expression> &v_ex, KwArgs &&...kw_args)
{
    igor::parser p{kw_args...};

    static_assert(!p.has_unnamed_arguments(), "diff_tensors() accepts only named arguments in the variadic pack.");

    // Variables and/or params wrt which the derivatives will be computed.
    // Defaults to all variables.
    std::variant<diff_args, std::vector<expression>> d_args = diff_args::vars;
    if constexpr (p.has(kw::diff_args)) {
        if constexpr (std::is_same_v<detail::uncvref_t<decltype(p(kw::diff_args))>, diff_args>) {
            d_args = p(kw::diff_args);
        } else if constexpr (std::is_constructible_v<std::vector<expression>, decltype(p(kw::diff_args))>) {
            d_args = std::vector<expression>(std::forward<decltype(p(kw::diff_args))>(p(kw::diff_args)));
        } else {
            static_assert(detail::always_false_v<KwArgs...>, "Invalid type for the diff_args keyword argument.");
        }
    }

    // Order of derivatives. Defaults to 1.
    std::uint32_t order = 1;
    if constexpr (p.has(kw::diff_order)) {
        if constexpr (std::is_integral_v<detail::uncvref_t<decltype(p(kw::diff_order))>>) {
            order = boost::numeric_cast<std::uint32_t>(p(kw::diff_order));
        } else {
            static_assert(detail::always_false_v<KwArgs...>,
                          "The diff_order keyword argument must be of integral type.");
        }
    }

    return detail::diff_tensors(v_ex, d_args, order);
}

HEYOKA_DLL_PUBLIC expression pairwise_prod(std::vector<expression>);
=======
HEYOKA_DLL_PUBLIC expression pairwise_prod(const std::vector<expression> &);
>>>>>>> ca30cc9f

HEYOKA_DLL_PUBLIC double eval_dbl(const expression &, const std::unordered_map<std::string, double> &,
                                  const std::vector<double> & = {});
HEYOKA_DLL_PUBLIC long double eval_ldbl(const expression &, const std::unordered_map<std::string, long double> &,
                                        const std::vector<long double> & = {});
#if defined(HEYOKA_HAVE_REAL128)

HEYOKA_DLL_PUBLIC mppp::real128 eval_f128(const expression &, const std::unordered_map<std::string, mppp::real128> &,
                                          const std::vector<mppp::real128> & = {});

#endif

template <typename T>
inline T eval(const expression &e, const std::unordered_map<std::string, T> &map, const std::vector<T> &pars = {})
{
    if constexpr (std::is_same_v<T, double>) {
        return eval_dbl(e, map, pars);
    } else if constexpr (std::is_same_v<T, long double>) {
        return eval_ldbl(e, map, pars);
#if defined(HEYOKA_HAVE_REAL128)
    } else if constexpr (std::is_same_v<T, mppp::real128>) {
        return eval_f128(e, map, pars);
#endif
    } else {
        static_assert(detail::always_false_v<T>, "Unhandled type.");
    }
}

HEYOKA_DLL_PUBLIC void eval_batch_dbl(std::vector<double> &, const expression &,
                                      const std::unordered_map<std::string, std::vector<double>> &,
                                      const std::vector<double> & = {});

// When traversing the expression tree with some recursive algorithm we may have to do some book-keeping and use
// preallocated memory to store the result, in which case the corresponding function is called update_*. A corresponding
// method, more friendly to use, takes care of allocating memory and initializing the book-keeping variables, its called
// compute_*.
HEYOKA_DLL_PUBLIC std::vector<std::vector<std::size_t>> compute_connections(const expression &);
HEYOKA_DLL_PUBLIC void update_connections(std::vector<std::vector<std::size_t>> &, const expression &, std::size_t &);
HEYOKA_DLL_PUBLIC std::vector<double> compute_node_values_dbl(const expression &,
                                                              const std::unordered_map<std::string, double> &,
                                                              const std::vector<std::vector<std::size_t>> &);
HEYOKA_DLL_PUBLIC void update_node_values_dbl(std::vector<double> &, const expression &,
                                              const std::unordered_map<std::string, double> &,
                                              const std::vector<std::vector<std::size_t>> &, std::size_t &);

HEYOKA_DLL_PUBLIC std::unordered_map<std::string, double>
compute_grad_dbl(const expression &, const std::unordered_map<std::string, double> &,
                 const std::vector<std::vector<std::size_t>> &);
HEYOKA_DLL_PUBLIC void update_grad_dbl(std::unordered_map<std::string, double> &, const expression &,
                                       const std::unordered_map<std::string, double> &, const std::vector<double> &,
                                       const std::vector<std::vector<std::size_t>> &, std::size_t &, double = 1.);

namespace detail
{

taylor_dc_t::size_type taylor_decompose(funcptr_map<taylor_dc_t::size_type> &, const expression &, taylor_dc_t &);

} // namespace detail

template <typename... Args>
inline std::array<expression, sizeof...(Args)> make_vars(const Args &...strs)
{
    return std::array{expression{variable{strs}}...};
}

HEYOKA_DLL_PUBLIC llvm::Value *taylor_diff(llvm_state &, llvm::Type *, const expression &,
                                           const std::vector<std::uint32_t> &, const std::vector<llvm::Value *> &,
                                           llvm::Value *, llvm::Value *, std::uint32_t, std::uint32_t, std::uint32_t,
                                           std::uint32_t, bool);

HEYOKA_DLL_PUBLIC llvm::Function *taylor_c_diff_func(llvm_state &, llvm::Type *, const expression &, std::uint32_t,
                                                     std::uint32_t, bool);

HEYOKA_DLL_PUBLIC std::uint32_t get_param_size(const expression &);

HEYOKA_DLL_PUBLIC std::vector<expression> get_params(const expression &);
HEYOKA_DLL_PUBLIC std::vector<expression> get_params(const std::vector<expression> &);

HEYOKA_DLL_PUBLIC bool is_time_dependent(const expression &);

namespace detail
{

class HEYOKA_DLL_PUBLIC par_impl
{
public:
    expression operator[](std::uint32_t) const;
};

} // namespace detail

inline constexpr detail::par_impl par;

namespace detail
{

HEYOKA_DLL_PUBLIC bool is_integral(const expression &);
HEYOKA_DLL_PUBLIC bool is_odd_integral_half(const expression &);

void verify_function_dec(const std::vector<expression> &, const std::vector<expression> &,
                         std::vector<expression>::size_type, bool = false);

std::vector<expression> function_decompose_cse(std::vector<expression> &, std::vector<expression>::size_type,
                                               std::vector<expression>::size_type);

std::vector<expression> function_sort_dc(std::vector<expression> &, std::vector<expression>::size_type,
                                         std::vector<expression>::size_type);

std::optional<std::vector<expression>::size_type> decompose(funcptr_map<std::vector<expression>::size_type> &,
                                                            const expression &, std::vector<expression> &);

llvm::Value *cfunc_c_load_eval(llvm_state &, llvm::Type *, llvm::Value *, llvm::Value *);

} // namespace detail

HEYOKA_DLL_PUBLIC std::pair<std::vector<expression>, std::vector<expression>::size_type>
function_decompose(const std::vector<expression> &);
HEYOKA_DLL_PUBLIC std::vector<expression> function_decompose(const std::vector<expression> &,
                                                             const std::vector<expression> &);

namespace kw
{

IGOR_MAKE_NAMED_ARGUMENT(vars);
IGOR_MAKE_NAMED_ARGUMENT(batch_size);

} // namespace kw

namespace detail
{

template <typename>
HEYOKA_DLL_PUBLIC std::vector<expression> add_cfunc(llvm_state &, const std::string &, const std::vector<expression> &,
                                                    std::uint32_t, bool, bool, bool, long long);

template <typename>
HEYOKA_DLL_PUBLIC std::vector<expression> add_cfunc(llvm_state &, const std::string &, const std::vector<expression> &,
                                                    const std::vector<expression> &, std::uint32_t, bool, bool, bool,
                                                    long long);

} // namespace detail

template <typename T, typename... KwArgs>
inline std::vector<expression> add_cfunc(llvm_state &s, const std::string &name, const std::vector<expression> &fn,
                                         KwArgs &&...kw_args)
{
    igor::parser p{kw_args...};

    if constexpr (p.has_unnamed_arguments()) {
        static_assert(detail::always_false_v<KwArgs...>,
                      "The variadic arguments in add_cfunc() contain unnamed arguments.");
    } else {
        // Check if the list of variables was
        // provided explicitly.
        std::optional<std::vector<expression>> vars;
        if constexpr (p.has(kw::vars)) {
            vars = std::forward<decltype(p(kw::vars))>(p(kw::vars));
        }

        // Batch size (defaults to 1).
        const auto batch_size = [&]() -> std::uint32_t {
            if constexpr (p.has(kw::batch_size)) {
                return std::forward<decltype(p(kw::batch_size))>(p(kw::batch_size));
            } else {
                return 1;
            }
        }();

        // High accuracy mode (defaults to false).
        const auto high_accuracy = [&p]() -> bool {
            if constexpr (p.has(kw::high_accuracy)) {
                return std::forward<decltype(p(kw::high_accuracy))>(p(kw::high_accuracy));
            } else {
                return false;
            }
        }();

        // Compact mode (defaults to false, except for real where
        // it defaults to true).
        const auto compact_mode = [&p]() -> bool {
            if constexpr (p.has(kw::compact_mode)) {
                return std::forward<decltype(p(kw::compact_mode))>(p(kw::compact_mode));
            } else {
#if defined(HEYOKA_HAVE_REAL)
                return std::is_same_v<T, mppp::real>;
#else
                return false;

#endif
            }
        }();

        // Parallel mode (defaults to false).
        const auto parallel_mode = [&p]() -> bool {
            if constexpr (p.has(kw::parallel_mode)) {
                return std::forward<decltype(p(kw::parallel_mode))>(p(kw::parallel_mode));
            } else {
                return false;
            }
        }();

        // Precision (defaults to zero).
        const auto prec = [&p]() -> long long {
            if constexpr (p.has(kw::prec)) {
                return std::forward<decltype(p(kw::prec))>(p(kw::prec));
            } else {
                return 0;
            }
        }();

        if (vars) {
            return detail::add_cfunc<T>(s, name, fn, *vars, batch_size, high_accuracy, compact_mode, parallel_mode,
                                        prec);
        } else {
            return detail::add_cfunc<T>(s, name, fn, batch_size, high_accuracy, compact_mode, parallel_mode, prec);
        }
    }
}

HEYOKA_END_NAMESPACE

namespace std
{

// Specialisation of std::hash for expression.
template <>
struct hash<heyoka::expression> {
    size_t operator()(const heyoka::expression &ex) const
    {
        return heyoka::hash(ex);
    }
};

} // namespace std

#endif<|MERGE_RESOLUTION|>--- conflicted
+++ resolved
@@ -385,7 +385,6 @@
 HEYOKA_DLL_PUBLIC expression diff(const expression &, const std::string &);
 HEYOKA_DLL_PUBLIC expression diff(const expression &, const expression &);
 
-<<<<<<< HEAD
 namespace kw
 {
 
@@ -459,10 +458,7 @@
     return detail::diff_tensors(v_ex, d_args, order);
 }
 
-HEYOKA_DLL_PUBLIC expression pairwise_prod(std::vector<expression>);
-=======
 HEYOKA_DLL_PUBLIC expression pairwise_prod(const std::vector<expression> &);
->>>>>>> ca30cc9f
 
 HEYOKA_DLL_PUBLIC double eval_dbl(const expression &, const std::unordered_map<std::string, double> &,
                                   const std::vector<double> & = {});
