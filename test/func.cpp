--- conflicted
+++ resolved
@@ -387,24 +387,6 @@
     REQUIRE(oss.str() == "f(y)");
 }
 
-<<<<<<< HEAD
-TEST_CASE("shared func ostream")
-{
-    auto f1 = func(func_00_s{{"x"_var, "y"_var}});
-
-    std::ostringstream oss;
-    oss << expression{f1};
-
-    REQUIRE(oss.str() == "f(x, y)");
-
-    oss.str("");
-
-    f1 = func(func_00_s{{"y"_var}});
-
-    oss << expression{f1};
-
-    REQUIRE(oss.str() == "f(y)");
-=======
 TEST_CASE("func hash")
 {
     auto f1 = func(func_10{{"x"_var, "y"_var}});
@@ -413,7 +395,6 @@
     REQUIRE_NOTHROW(f1.hash(tmp));
 
     std::cout << "Hash value for f1: " << f1.hash(tmp) << '\n';
->>>>>>> 2bba9990
 }
 
 struct func_14 : func_base {
