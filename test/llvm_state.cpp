--- conflicted
+++ resolved
@@ -434,10 +434,6 @@
 {
     using Catch::Matchers::Message;
 
-<<<<<<< HEAD
-    // code_model::tiny not supported on x86.
-#if defined(HEYOKA_ARCH_X86)
-=======
     // code_model::small supported on all platofrms.
     {
         llvm_state s;
@@ -450,7 +446,6 @@
 
     // code_model::tiny not supported on x86 or ppc.
 #if defined(HEYOKA_ARCH_X86) || defined(HEYOKA_ARCH_PPC)
->>>>>>> 91dc609e
 
     {
         std::ostringstream oss;
